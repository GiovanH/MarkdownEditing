%YAML 1.2
---
name: MultiMarkdown
scope: text.html.markdown.multimarkdown
version: 2

extends: Markdown.sublime-syntax

first_line_match: (?i:^format:\s*complete\s*$)

variables:
  header: ([A-Za-z0-9][\w -]*)(:)

contexts:
  main:
    - meta_include_prototype: false
    - include: frontmatter
    - match: ^
      set: Packages/MarkdownEditing/syntaxes/Markdown.sublime-syntax#markdown

<<<<<<< HEAD
  multimarkdown-header:
    - match: ^$
      pop: 1
    - match: ^(?:{{header}}\s*)?
=======
  frontmatter:
    # MultiMarkdown 6 supports frontmatter like headers for compatibility reasons
    # Note: The content is still limited to simple key-value pairs, no YAML!
    - match: (---)\s*\n
>>>>>>> add36146
      captures:
        0: meta.frontmatter.multimarkdown
        1: punctuation.section.block.begin.frontmatter.multimarkdown
        2: constant.other.language-name.multimarkdown
      embed: frontmatter-content
      embed_scope: meta.frontmatter.multimarkdown
      escape: ^(---|\.{3})\s*\n
      escape_captures:
        0: meta.frontmatter.multimarkdown
        1: punctuation.section.block.end.frontmatter.multimarkdown
    # Classic key-value frontmatter beginning with first key, terminated by empty line.
    - match: (?={{header}})
      embed: frontmatter-content
      embed_scope: meta.frontmatter.multimarkdown
      escape: ^$

<<<<<<< HEAD
  multimarkdown-header-value:
    - meta_scope: meta.header.multimarkdown
    - meta_content_scope: string.unquoted.multimarkdown
    - match: \n
      pop: 1

  multimarkdown-content:
    - meta_scope: meta.content.multimarkdown
    - include: markdown
=======
  frontmatter-content:
    - match: ^{{header}}
      captures:
        1: meta.mapping.key.multimarkdown entity.other.attribute-name.multimarkdown
        2: meta.mapping.multimarkdown punctuation.separator.key-value.multimarkdown
      embed: Packages/MarkdownEditing/syntaxes/Markdown.sublime-syntax#html-content
      embed_scope: meta.mapping.value.multimarkdown
      escape: ^(?={{header}})
>>>>>>> add36146
<|MERGE_RESOLUTION|>--- conflicted
+++ resolved
@@ -14,21 +14,15 @@
 contexts:
   main:
     - meta_include_prototype: false
-    - include: frontmatter
     - match: ^
-      set: Packages/MarkdownEditing/syntaxes/Markdown.sublime-syntax#markdown
+      set:
+        - markdown
+        - frontmatter
 
-<<<<<<< HEAD
-  multimarkdown-header:
-    - match: ^$
-      pop: 1
-    - match: ^(?:{{header}}\s*)?
-=======
   frontmatter:
     # MultiMarkdown 6 supports frontmatter like headers for compatibility reasons
     # Note: The content is still limited to simple key-value pairs, no YAML!
     - match: (---)\s*\n
->>>>>>> add36146
       captures:
         0: meta.frontmatter.multimarkdown
         1: punctuation.section.block.begin.frontmatter.multimarkdown
@@ -39,29 +33,19 @@
       escape_captures:
         0: meta.frontmatter.multimarkdown
         1: punctuation.section.block.end.frontmatter.multimarkdown
+      pop: 1
     # Classic key-value frontmatter beginning with first key, terminated by empty line.
     - match: (?={{header}})
       embed: frontmatter-content
       embed_scope: meta.frontmatter.multimarkdown
       escape: ^$
-
-<<<<<<< HEAD
-  multimarkdown-header-value:
-    - meta_scope: meta.header.multimarkdown
-    - meta_content_scope: string.unquoted.multimarkdown
-    - match: \n
       pop: 1
 
-  multimarkdown-content:
-    - meta_scope: meta.content.multimarkdown
-    - include: markdown
-=======
   frontmatter-content:
     - match: ^{{header}}
       captures:
         1: meta.mapping.key.multimarkdown entity.other.attribute-name.multimarkdown
         2: meta.mapping.multimarkdown punctuation.separator.key-value.multimarkdown
-      embed: Packages/MarkdownEditing/syntaxes/Markdown.sublime-syntax#html-content
+      embed: html-content
       embed_scope: meta.mapping.value.multimarkdown
-      escape: ^(?={{header}})
->>>>>>> add36146
+      escape: ^(?={{header}})