%YAML 1.2
---
# http://www.sublimetext.com/docs/3/syntax.html
name: Markdown GFM
file_extensions:
  - md
  - mdown
  - markdown
  - markdn
scope: text.html.markdown.gfm
contexts:
  main:
    - match: (?=(?<!\s)---(\s*coffee|\s*json)?\n$)
      push: front-matter
    - match: ""
      push: body
  front-matter:
    - match: (?<!\s)---\n$
      push:
        - meta_scope: markup.raw.yaml.front-matter
        - meta_content_scope: source.yaml
        - match: ^(---|\.\.\.)\s
          pop: true
        - include: scope:source.yaml
    - match: (?<!\s)---\s*coffee\n$
      push:
        - meta_scope: markup.raw.coffee.front-matter
        - meta_content_scope: source.coffee
        - match: ^(---|\.\.\.)\s
          pop: true
        - include: scope:source.coffee
    - match: (?<!\s)---\s*json\n$
      push:
        - meta_scope: markup.raw.json.front-matter
        - meta_content_scope: source.json
        - match: ^(---|\.\.\.)\s
          pop: true
        - include: scope:source.json
    - match: ""
      pop: true
      push: body
  body:
    - match: |-
        (?x)^
        (?= [ ]{,3}>
        | ([ ]{4}|\t)(?!$)
        | [#]{1,6}\s*+
        | [ ]{,3}(?<marker>[-*_])([ ]{,2}\k<marker>){2,}[ \t]*+$
        )
      comment: |
        We could also use an empty end match and set
                        applyEndPatternLast, but then we must be sure that the begin
                        pattern will only match stuff matched by the sub-patterns.
      push:
        - meta_scope: meta.block-level.markdown
        - match: |-
            (?x)^
            (?! [ ]{,3}>
            | ([ ]{4}|\t)
            | [#]{1,6}\s*+
            | [ ]{,3}(?<marker>[-*_])([ ]{,2}\k<marker>){2,}[ \t]*+$
            )
          pop: true
        - include: block_quote
        - include: block_raw
        - include: heading
        - include: separator
    - match: '^[ ]{0,3}([*+-])(?=\s)'
      captures:
        1: punctuation.definition.list_item.markdown
      push:
        - meta_scope: markup.list.unnumbered.markdown
        - match: ^(?=\S)
          captures:
            1: punctuation.definition.list_item.markdown
          pop: true
        - include: fenced-code-blocks
        - include: block_quote
        - include: list-paragraph
    - match: '^[ ]{0,3}([0-9]+\.)(?=\s)'
      captures:
        1: punctuation.definition.list_item.markdown
      push:
        - meta_scope: markup.list.numbered.markdown
        - match: ^(?=\S)
          captures:
            1: punctuation.definition.list_item.markdown
          pop: true
        - include: fenced-code-blocks
        - include: block_quote
        - include: list-paragraph
    - include: fenced-code-blocks
    - match: '<!---'
      comment: Github style comment
      push:
        - meta_scope: comment.block.html
        - match: ->
          pop: true
    - match: '^(?=<(p|div|h[1-6]|blockquote|pre|table|dl|ol|ul|noscript|form|fieldset|iframe|math|ins|del)\b[^>]*>)(?!.*?</\1>)'
      comment: Markdown formatting is disabled inside block-level tags.
      push:
        - meta_scope: meta.disable-markdown
        - match: (?<=^</\1>$\n)
          pop: true
        - include: tag-kbd
        - include: scope:text.html.basic
    - match: '^(?=<(p|div|h[1-6]|blockquote|pre|table|dl|ol|ul|noscript|form|fieldset|iframe|math|ins|del)\b[^>]*>)'
      comment: Same rule but for one line disables.
      push:
        - meta_scope: meta.disable-markdown
        - match: $\n?
          pop: true
        - include: tag-kbd
        - include: scope:text.html.basic
    - match: |-
        (?x:
          \s*           # Leading whitespace
          (\[)(\^\d+?)(\])(:)   # Reference name
          [ \t]*          # Optional whitespace
          (.+?)     # The footnote
          [ \t]*            # Optional whitespace
          $
        )
      scope: meta.link.reference.footnote.markdown
      captures:
        1: punctuation.definition.constant.begin.markdown
        2: constant.other.reference.link.markdown
        3: punctuation.definition.constant.end.markdown
        4: punctuation.separator.key-value.markdown
        5: meta.paragraph.markdown
    - match: |-
        (?x:
          \s*           # Leading whitespace
          (\[)(.+?)(\])(:)    # Reference name
          [ \t]*          # Optional whitespace
          (<?)(\S+?)(>?)      # The url
          [ \t]*          # Optional whitespace
          (?:
              ((\().+?(\)))   # Match title in quotes…
            | ((").+?("))   # or in parens.
          )?            # Title is optional
          [ \t]*            # Optional whitespace
          $
        )
      scope: meta.link.reference.def.markdown
      captures:
        1: punctuation.definition.constant.begin.markdown
        2: constant.other.reference.link.markdown
        3: punctuation.definition.constant.end.markdown
        4: punctuation.separator.key-value.markdown
        5: punctuation.definition.link.markdown
        6: markup.underline.link.markdown
        7: punctuation.definition.link.markdown
        8: string.other.link.description.title.markdown
        9: punctuation.definition.string.begin.markdown
        10: punctuation.definition.string.end.markdown
        11: string.other.link.description.title.markdown
        12: punctuation.definition.string.begin.markdown
        13: punctuation.definition.string.end.markdown
    - match: '^(?=\S)(?![=-]{3,}(?=$))'
      push:
        - meta_scope: meta.paragraph.markdown
        - match: '^(?:\s*$|(?=[ ]{,3}>)|(?=```|~~~))|(?=[ \t]*\n)(?<=^===|^====|=====|^---|^----|-----)[ \t]*\n|(?=^#)'
          pop: true
        - include: inline
        - include: scope:text.html.basic
        - match: '^(={3,})(?=[ \t]*$)'
          scope: markup.heading.1.markdown
          captures:
            1: punctuation.definition.heading.markdown
        - match: '^(-{3,})(?=[ \t]*$)'
          scope: markup.heading.2.markdown
          captures:
            1: punctuation.definition.heading.markdown
  ampersand:
    - match: "&(?!([a-zA-Z0-9]+|#[0-9]+|#x[0-9a-fA-F]+);)"
      comment: |
        Markdown will convert this for us. We match it so that the
                        HTML grammar will not mark it up as invalid.
      scope: meta.other.valid-ampersand.markdown
  block_quote:
    - match: '\G[ ]{,3}(>)[ ]?'
      comment: |
        We terminate the block quote when seeing an empty line, a
                        separator, a numbered or un-numbered list-item
                        or a line with leading > characters. The latter is
                        to “reset” the quote level for quoted lines.
      captures:
        1: punctuation.definition.blockquote.markdown
      push:
        - meta_scope: markup.quote.markdown
        - match: |-
            (?x)^
            (?= \s*$
            | [ ]{,3}(?<marker>[-*_])([ ]{,2}\k<marker>){2,}[ \t]*+$
            | [ ]{,3}([*+-])(?=\s)
            | [ ]{,3}([0-9]+\.)(?=\s)
            | [ ]{,3}>
            )
          pop: true
        - match: |-
            (?x)\G
            [ ]*
            (?= >
            )
          push:
            - match: ^
              pop: true
            - include: block_quote
        - match: |-
            (?x)\G
            (?= ([ ]{4}|\t)
            | [#]{1,6}\s*+
            | [ ]{,3}(?<marker>[-*_])([ ]{,2}\k<marker>){2,}[ \t]*+$
            )
          push:
            - include: block_raw
            - include: heading
            - include: separator
            - match: ^
              pop: true
        - match: |-
            (?x)\G
            (?! $
            | [ ]{,3}>
            | ([ ]{4}|\t)
            | [#]{1,6}\s*+
            | [ ]{,3}(?<marker>[-*_])([ ]{,2}\k<marker>){2,}[ \t]*+$
            )
          push:
            - match: $|(?<=\n)
              pop: true
            - include: inline
            - include: scope:text.html.basic
  block_raw:
    - match: '\G([ ]{4}|\t).*$\n?'
      scope: markup.raw.block.markdown
  bold:
    - match: |-
        (?x)
          (?<!\w)(\*\*|__)(?=\S)                # Open
          (?=
            (
                <[^>]*+>              # HTML tags
              | (?<raw>`+)([^`]|(?!(?<!`)\k<raw>(?!`))`)*+\k<raw>
                                # Raw
              | \\[\\`*_{}\[\]()#.!+\->]?+      # Escapes
              | \[
              (
                      (?<square>          # Named group
                    [^\[\]\\]       # Match most chars
                        | \\.           # Escaped chars
                        | \[ \g<square>*+ \]    # Nested brackets
                      )*+
                \]
                (
                  (             # Reference Link
                    [ ]?          # Optional space
                    \[[^\]]*+\]       # Ref name
                  )
                  | (             # Inline Link
                    \(            # Opening paren
                      [ \t]*+       # Optional whtiespace
                      <?(.*?)>?     # URL
                      [ \t]*+       # Optional whtiespace
                      (         # Optional Title
                        (?<title>['"])
                        (.*?)
                        \k<title>
                      )?
                    \)
                  )
                )
              )
              | (?!(?<=\S)\1).            # Everything besides
                                # style closer
            )++
            (?<=\S)\1               # Close
          )
      captures:
        1: punctuation.definition.bold.markdown
      push:
        - meta_scope: markup.bold.markdown
        - match: (?<=\S)(\1)
          captures:
            1: punctuation.definition.bold.markdown
          pop: true
        - match: "(?=<[^>]*?>)"
          push:
            - include: tag-kbd
            - include: scope:text.html.basic
            - match: (?<=>)
              pop: true
        - include: escape
        - include: ampersand
        - include: bracket
        - include: raw
        - include: bold_italic
        - include: italic
        - include: strikethrough
        - include: image-inline
        - include: link-inline
        - include: link-inet
        - include: link-email
        - include: link-wiki
        - include: image-ref
        - include: link-ref
        - include: link-ref-literal
        - include: link-footnote
  bold_italic:
    - match: |-
        (?x)
          (?<!\w)(\*|_)(?=\1\1)(\1\1)(?=\S)               # Open
          (?=
            (
                <[^>]*+>              # HTML tags
              | (?<raw>`+)([^`]|(?!(?<!`)\k<raw>(?!`))`)*+\k<raw>
                                # Raw
              | \\[\\`*_{}\[\]()#.!+\->]?+      # Escapes
              | \[
              (
                      (?<square>          # Named group
                    [^\[\]\\]       # Match most chars
                        | \\.           # Escaped chars
                        | \[ \g<square>*+ \]    # Nested brackets
                      )*+
                \]
                (
                  (             # Reference Link
                    [ ]?          # Optional space
                    \[[^\]]*+\]       # Ref name
                  )
                  | (             # Inline Link
                    \(            # Opening paren
                      [ \t]*+       # Optional whtiespace
                      <?(.*?)>?     # URL
                      [ \t]*+       # Optional whtiespace
                      (         # Optional Title
                        (?<title>['"])
                        (.*?)
                        \k<title>
                      )?
                    \)
                  )
                )
              )
              | (?!(?<=\S)\1{3}(?!\1)).           # Everything besides
                                # style closer
            )++
            (?<=\S)\1{3}(?!\1)                # Close
          )
      captures:
        1: punctuation.definition.bold.markdown
        2: punctuation.definition.bold.markdown
      push:
        - meta_scope: markup.bold_italic.markdown
        - match: '(?<=\S)(\1{3})(?!\1)'
          captures:
            1: punctuation.definition.bold.markdown
            2: punctuation.definition.bold.markdown
          pop: true
        - match: "(?=<[^>]*?>)"
          push:
            - include: tag-kbd
            - include: scope:text.html.basic
            - match: (?<=>)
              pop: true
        - include: escape
        - include: ampersand
        - include: bracket
        - include: raw
        - include: italic
        - include: strikethrough
        - include: image-inline
        - include: link-inline
        - include: link-inet
        - include: link-email
        - include: link-wiki
        - include: image-ref
        - include: link-ref
        - include: link-ref-literal
        - include: link-footnote
  bracket:
    - match: '<(?![a-z/?\$!])'
      comment: |
        Markdown will convert this for us. We match it so that the
                        HTML grammar will not mark it up as invalid.
      scope: meta.other.valid-bracket.markdown
  escape:
    - match: '\\[-`*_#+.!(){}\[\]\\>]'
      scope: constant.character.escape.markdown
  fenced-c:
    - match: '^(\s*[`~]{3,})\s*(c)\s*$'
      embed: scope:source.c
      embed_scope: markup.raw.block.markdown markup.raw.block.fenced.markdown
      escape: ^(\1)\n
  fenced-csharp:
    - match: '^(\s*[`~]{3,})\s*(c(?:s|sharp|#))\s*$'
      embed: scope:source.cs
      embed_scope: markup.raw.block.markdown markup.raw.block.fenced.markdown
      escape: ^(\1)\n
  fenced-c++:
    - match: '^(\s*[`~]{3,})\s*(c\+\+|cpp)\s*$'
      embed: scope:source.c++
      embed_scope: markup.raw.block.markdown markup.raw.block.fenced.markdown
      escape: ^(\1)\n
  fenced-clojure:
    - match: '^(\s*[`~]{3,})\s*(clojure)\s*$'
      embed: scope:source.clojure
      embed_scope: markup.raw.block.markdown markup.raw.block.fenced.markdown
      escape: ^(\1)\n
  fenced-go:
    - match: '^(\s*[`~]{3,})\s*(go|golang)\s*$'
      embed: scope:source.go
      embed_scope: markup.raw.block.markdown markup.raw.block.fenced.markdown
      escape: ^(\1)\n
  fenced-kotlin:
    - match: '^(\s*[`~]{3,})\s*(kt|kotlin)\s*$'
      embed: scope:source.Kotlin
      embed_scope: markup.raw.block.markdown markup.raw.block.fenced.markdown
      escape: ^(\1)\n
  fenced-code-blocks:
    - include: fenced-html
    - include: fenced-xml
    - include: fenced-diff
    - include: fenced-perl
    - include: fenced-php
    - include: fenced-css
    - include: fenced-less
    - include: fenced-java
    - include: fenced-c
    - include: fenced-c++
    - include: fenced-csharp
    - include: fenced-yaml
    - include: fenced-sql
    - include: fenced-shell
    - include: fenced-sass
    - include: fenced-scss
    - include: fenced-scala
    - include: fenced-obj-c
    - include: fenced-coffee
    - include: fenced-js
    - include: fenced-json
    - include: fenced-ts
    - include: fenced-tsx
    - include: fenced-ruby
    - include: fenced-python
    - include: fenced-lisp
    - include: fenced-lua
    - include: fenced-scheme
    - include: fenced-swift
    - include: fenced-clojure
    - include: fenced-go
    - include: fenced-kotlin
    - include: fenced-ocaml
    - include: fenced-reason
    - include: fenced-haskell
    - include: fenced-rust
<<<<<<< HEAD
    - include: fenced-ahk
=======
    - include: fenced-r
>>>>>>> 526752d0
    - include: fenced-undefined
  fenced-coffee:
    - match: '^(\s*[`~]{3,})\s*(coffee|cjsx)\s*$'
      embed: scope:source.coffee
      embed_scope: markup.raw.block.markdown markup.raw.block.fenced.markdown
      escape: ^(\1)\n
  fenced-css:
    - match: '^(\s*[`~]{3,})\s*(css)\s*$'
      embed: scope:source.css
      embed_scope: markup.raw.block.markdown markup.raw.block.fenced.markdown
      escape: ^(\1)\n
  fenced-diff:
    - match: '^(\s*[`~]{3,})\s*(diff|patch)\s*$'
      embed: scope:source.diff
      embed_scope: markup.raw.block.markdown markup.raw.block.fenced.markdown
      escape: ^(\1)\n
  fenced-html:
    - match: '^(\s*[`~]{3,})\s*(html|html5)\s*$'
      embed: scope:text.html.basic
      embed_scope: markup.raw.block.markdown markup.raw.block.fenced.markdown
      escape: ^(\1)\n
  fenced-java:
    - match: '^(\s*[`~]{3,})\s*(java)\s*$'
      embed: scope:source.java
      embed_scope: markup.raw.block.markdown markup.raw.block.fenced.markdown
      escape: ^(\1)\n
  fenced-js:
    - match: '^(\s*[`~]{3,})\s*(js|jsx|javascript)\s*$'
      embed: scope:source.js
      embed_scope: markup.raw.block.markdown markup.raw.block.fenced.markdown
      escape: ^(\1)\n
  fenced-json:
    - match: '^(\s*[`~]{3,})\s*(json)\s*$'
      embed: scope:source.json
      embed_scope: markup.raw.block.markdown markup.raw.block.fenced.markdown
      escape: ^(\1)\n
  fenced-less:
    - match: '^(\s*[`~]{3,})\s*(less)\s*$'
      embed: scope:source.less
      embed_scope: markup.raw.block.markdown markup.raw.block.fenced.markdown
      escape: ^(\1)\n
  fenced-lisp:
    - match: '^(\s*[`~]{3,})\s*(lisp)\s*$'
      embed: scope:source.lisp
      embed_scope: markup.raw.block.markdown markup.raw.block.fenced.markdown
      escape: ^(\1)\n
  fenced-lua:
    - match: '^(\s*[`~]{3,})\s*(lua)\s*$'
      embed: scope:source.lua
      embed_scope: markup.raw.block.markdown markup.raw.block.fenced.markdown
      escape: ^(\1)\n
  fenced-ocaml:
    - match: '^(\s*[`~]{3,})\s*(ocaml)\s*$'
      embed: scope:source.ocaml
      embed_scope: markup.raw.block.markdown markup.raw.block.fenced.markdown
      escape: ^(\1)\n
  fenced-obj-c:
    - match: '^(\s*[`~]{3,})\s*(obj(ective-)?c)\s*$'
      embed: scope:source.objc
      embed_scope: markup.raw.block.markdown markup.raw.block.fenced.markdown
      escape: ^(\1)\n
  fenced-perl:
    - match: '^(\s*[`~]{3,})\s*(perl)\s*$'
      embed: scope:source.perl
      embed_scope: markup.raw.block.markdown markup.raw.block.fenced.markdown
      escape: ^(\1)\n
  fenced-php:
    - match: '^(\s*[`~]{3,})\s*(php)\s*$'
      embed: scope:source.php
      embed_scope: markup.raw.block.markdown markup.raw.block.fenced.markdown
      escape: ^(\1)\n
  fenced-python:
    - match: '^(\s*[`~]{3,})\s*(py|python)\s*$'
      embed: scope:source.python
      embed_scope: markup.raw.block.markdown markup.raw.block.fenced.markdown
      escape: ^(\1)\n
  fenced-reason:
    - match: '^(\s*[`~]{3,})\s*(re|reason)\s*$'
      embed: scope:source.reason
      embed_scope: markup.raw.block.markdown markup.raw.block.fenced.markdown
      escape: ^(\1)\n
  fenced-ruby:
    - match: '^(\s*[`~]{3,})\s*(ruby)\s*$'
      embed: scope:source.ruby
      embed_scope: markup.raw.block.markdown markup.raw.block.fenced.markdown
      escape: ^(\1)\n
  fenced-sass:
    - match: '^(\s*[`~]{3,})\s*(sass)\s*$'
      embed: scope:source.sass
      embed_scope: markup.raw.block.markdown markup.raw.block.fenced.markdown
      escape: ^(\1)\n
  fenced-scala:
    - match: '^(\s*[`~]{3,})\s*(scala)\s*$'
      embed: scope:source.scala
      embed_scope: markup.raw.block.markdown markup.raw.block.fenced.markdown
      escape: ^(\1)\n
  fenced-scheme:
    - match: '^(\s*[`~]{3,})\s*(scheme)\s*$'
      embed: scope:source.scheme
      embed_scope: markup.raw.block.markdown markup.raw.block.fenced.markdown
      escape: ^(\1)\n
  fenced-scss:
    - match: '^(\s*[`~]{3,})\s*(scss)\s*$'
      embed: scope:source.scss
      embed_scope: markup.raw.block.markdown markup.raw.block.fenced.markdown
      escape: ^(\1)\n
  fenced-shell:
    - match: '^(\s*[`~]{3,})\s*(sh|shell|bash)\s*$'
      embed: scope:source.shell
      embed_scope: markup.raw.block.markdown markup.raw.block.fenced.markdown
      escape: ^(\1)\n
  fenced-sql:
    - match: '^(\s*[`~]{3,})\s*(sql)\s*$'
      embed: scope:source.sql
      embed_scope: markup.raw.block.markdown markup.raw.block.fenced.markdown
      escape: ^(\1)\n
  fenced-swift:
    - match: '^(\s*[`~]{3,})\s*(swift)\s*$'
      embed: scope:source.swift
      embed_scope: markup.raw.block.markdown markup.raw.block.fenced.markdown
      escape: ^(\1)\n
  fenced-ts:
    - match: '^(\s*[`~]{3,})\s*(ts|typescript)\s*$'
      embed: scope:source.ts
      embed_scope: markup.raw.block.markdown markup.raw.block.fenced.markdown
      escape: ^(\1)\n
  fenced-tsx:
    - match: '^(\s*[`~]{3,})\s*(tsx)\s*$'
      embed: scope:source.tsx
      embed_scope: markup.raw.block.markdown markup.raw.block.fenced.markdown
      escape: ^(\1)\n
  fenced-haskell:
    - match: '^(\s*[`~]{3,})\s*(haskell|hs)\s*$'
      embed: scope:source.haskell
      embed_scope: markup.raw.block.markdown markup.raw.block.fenced.markdown
      escape: ^(\1)\n
  fenced-rust:
    - match: '^(\s*[`~]{3,})\s*(rust)\s*$'
      embed: scope:source.rust
      embed_scope: markup.raw.block.markdown markup.raw.block.fenced.markdown
      escape: ^(\1)\n
  fenced-ahk:
    - match: '^(\s*[`~]{3,})\s*(ahk)\s*$'
      embed: scope:source.ahk
      embed_scope: markup.raw.block.markdown markup.raw.block.fenced.markdown
      escape: ^(\1)\n
  fenced-undefined:
    - match: '^(\s*[`~]{3,}).*$'
      push:
        - meta_scope: markup.raw.block.markdown markup.raw.block.fenced.markdown
        - match: ^(\1)\n
          pop: true
  fenced-xml:
    - match: '^(\s*[`~]{3,})\s*(xml)\s*$'
      embed: scope:text.xml
      embed_scope: markup.raw.block.markdown markup.raw.block.fenced.markdown
      escape: ^(\1)\n
  fenced-yaml:
    - match: '^(\s*[`~]{3,})\s*(yaml)\s*$'
      embed: scope:source.yaml
      embed_scope: markup.raw.block.markdown markup.raw.block.fenced.markdown
      escape: ^(\1)\n
  fenced-r:
    - match: '^(\s*[`~]{3,})\s*(R|\{r[a-zA-Z0-9.,-="\s]*\})\s*$'
      embed: scope:source.r
      embed_scope: markup.raw.block.markdown markup.raw.block.fenced.markdown
      escape: ^(\1)\n
  heading:
    - match: '\G(#{1,6})(?!#)\s*(?=\S)'
      captures:
        1: punctuation.definition.heading.markdown
      push:
        - meta_scope: markup.heading.markdown
        - meta_content_scope: entity.name.section.markdown
        - match: '[ \t]*(#*)$'
          captures:
            1: punctuation.definition.heading.markdown
          pop: true
        - include: inline
  image-inline:
    - match: |-
        (?x:
                \!              # Images start with !
                (\[)((?<square>[^\[\]\\]|\\.|\[\g<square>*+\])*+)(\])
                              # Match the link text.
                ([ ])?            # Space not allowed
                (\()            # Opening paren for url
                  (<?)(\S+?)(>?)      # The url
                  [ \t]*          # Optional whitespace
                  (?:
                      ((\().+?(\)))   # Match title in parens…
                    | ((").+?("))   # or in quotes.
                  )?            # Title is optional
                  \s*           # Optional whitespace
                (\))
               )
      scope: meta.image.inline.markdown
      captures:
        1: punctuation.definition.string.begin.markdown
        2: string.other.link.description.markdown
        4: punctuation.definition.string.end.markdown
        5: invalid.illegal.whitespace.markdown
        6: punctuation.definition.metadata.markdown
        7: punctuation.definition.link.markdown
        8: markup.underline.link.image.markdown
        9: punctuation.definition.link.markdown
        10: string.other.link.description.title.markdown
        11: punctuation.definition.string.markdown
        12: punctuation.definition.string.markdown
        13: string.other.link.description.title.markdown
        14: punctuation.definition.string.markdown
        15: punctuation.definition.string.markdown
        16: punctuation.definition.metadata.markdown
  image-ref:
    - match: '\!(\[)((?<square>[^\[\]\\]|\\.|\[\g<square>*+\])*+)(\])[ ]?(\[)(.*?)(\])'
      scope: meta.image.reference.markdown
      captures:
        1: punctuation.definition.string.begin.markdown
        2: string.other.link.description.markdown
        4: punctuation.definition.string.end.markdown
        5: punctuation.definition.constant.begin.markdown
        6: constant.other.reference.link.markdown
        7: punctuation.definition.constant.end.markdown
  inline:
    - include: escape
    - include: ampersand
    - include: bracket
    - include: raw
    - include: bold_italic
    - include: bold
    - include: italic
    - include: strikethrough
    - include: line-break
    - include: image-inline
    - include: link-inline
    - include: link-inet
    - include: link-email
    - include: link-wiki
    - include: image-ref
    - include: link-ref
    - include: link-ref-literal
    - include: link-footnote
    - include: tag-kbd
    - include: latex-inline
    - include: scope:text.html.basic
  italic:
    - match: |-
        (?x)
          (?<!\w)(\*|_)(?=\S)               # Open
          (?=
            (
                <[^>]*+>              # HTML tags
              | (?<raw>`+)([^`]|(?!(?<!`)\k<raw>(?!`))`)*+\k<raw>
                                # Raw
              | \\[\\`*_{}\[\]()#.!+\->]?+      # Escapes
              | \[
              (
                      (?<square>          # Named group
                    [^\[\]\\]       # Match most chars
                        | \\.           # Escaped chars
                        | \[ \g<square>*+ \]    # Nested brackets
                      )*+
                \]
                (
                  (             # Reference Link
                    [ ]?          # Optional space
                    \[[^\]]*+\]       # Ref name
                  )
                  | (             # Inline Link
                    \(            # Opening paren
                      [ \t]*+       # Optional whtiespace
                      <?(.*?)>?     # URL
                      [ \t]*+       # Optional whtiespace
                      (         # Optional Title
                        (?<title>['"])
                        (.*?)
                        \k<title>
                      )?
                    \)
                  )
                )
              )
              | \1\1                # Must be bold closer
              | (?!(?<=\S)\1).            # Everything besides
                                # style closer
            )++
            (?<=\S)\1               # Close
          )
      captures:
        1: punctuation.definition.italic.markdown
      push:
        - meta_scope: markup.italic.markdown
        - match: (?<=\S)(\1)((?!\1)|(?=\1\1))
          captures:
            1: punctuation.definition.italic.markdown
          pop: true
        - match: "(?=<[^>]*?>)"
          push:
            - include: tag-kbd
            - include: scope:text.html.basic
            - match: (?<=>)
              pop: true
        - include: escape
        - include: ampersand
        - include: bracket
        - include: raw
        - include: bold_italic
        - include: bold
        - include: strikethrough
        - include: image-inline
        - include: link-inline
        - include: link-inet
        - include: link-email
        - include: link-wiki
        - include: image-ref
        - include: link-ref
        - include: link-ref-literal
        - include: link-footnote
  line-break:
    - match: " {2,}$"
      scope: meta.dummy.line-break
  link-email:
    - match: '(<)?((?:mailto:)?[-.\w]+@[-a-z0-9]+(\.[-a-z0-9]+)*\.[a-z]+)(>)?'
      scope: meta.link.email.lt-gt.markdown
      captures:
        1: punctuation.definition.link.markdown
        2: markup.underline.link.markdown
        4: punctuation.definition.link.markdown
  link-wiki:
    - match: '(\[\[)([a-zA-Z0-9.]+)(\]\])'
      scope: meta.link.wiki.markdown
      captures:
        1: punctuation.definition.string.begin.markdown
        2: markup.underline.link.markdown
        3: punctuation.definition.string.end.markdown
  link-footnote:
    - match: '(\[)(\^[^\]]*+)(\])'
      scope: meta.link.reference.markdown
      captures:
        1: punctuation.definition.constant.begin.markdown
        2: constant.other.reference.link.markdown
        3: punctuation.definition.constant.end.markdown
  link-inet:
    - match: '(<)?(\b(?:https?|ftp|file|git):///?[^\s()<>\[\]]+)(>)?'
      scope: meta.link.inet.markdown
      captures:
        1: punctuation.definition.link.markdown
        2: markup.underline.link.markdown
        3: punctuation.definition.link.markdown
  link-inline:
    - match: |-
        (?x:
                (\[)((?<square>[^\[\]\\]|\\.|\[\g<square>*+\])*+)(\])
                              # Match the link text.
                ([ ])?            # Space not allowed
                (\()            # Opening paren for url
                  (<?)(.*?)(>?)     # The url
                  [ \t]*          # Optional whitespace
                  (?:
                      ((\().+?(\)))   # Match title in parens…
                    | ((").+?("))   # or in quotes.
                  )?            # Title is optional
                  \s*           # Optional whitespace
                (\))
               )
      scope: meta.link.inline.markdown
      captures:
        1: punctuation.definition.string.begin.markdown
        2: string.other.link.title.markdown
        4: punctuation.definition.string.end.markdown
        5: invalid.illegal.whitespace.markdown
        6: punctuation.definition.metadata.markdown
        7: punctuation.definition.link.markdown
        8: markup.underline.link.markdown
        9: punctuation.definition.link.markdown
        10: string.other.link.description.title.markdown
        11: punctuation.definition.string.begin.markdown
        12: punctuation.definition.string.end.markdown
        13: string.other.link.description.title.markdown
        14: punctuation.definition.string.begin.markdown
        15: punctuation.definition.string.end.markdown
        16: punctuation.definition.metadata.markdown
  link-ref:
    - match: '(\[)((?<square>[^\[\]\\]|\\.|\[\g<square>*+\])*+)(\])[ ]?(\[)([^\]]*+)(\])'
      scope: meta.link.reference.markdown
      captures:
        1: punctuation.definition.string.begin.markdown
        2: string.other.link.title.markdown
        4: punctuation.definition.string.end.markdown
        5: punctuation.definition.constant.begin.markdown
        6: constant.other.reference.link.markdown
        7: punctuation.definition.constant.end.markdown
  link-ref-literal:
    - match: '(\[)((?<square>[^\[\]\\]|\\.|\[\g<square>*+\])*+)(\])[ ]?(?:(\[)(\]))?'
      scope: meta.link.reference.literal.markdown
      captures:
        1: punctuation.definition.string.begin.markdown
        2: string.other.link.title.markdown
        4: punctuation.definition.string.end.markdown
        5: punctuation.definition.constant.begin.markdown
        6: punctuation.definition.constant.end.markdown
  list-paragraph:
    - match: \G\s+(?=\S)
      push:
        - meta_scope: meta.paragraph.list.markdown
        - match: ^\s*$
          pop: true
        - include: inline
        - match: '\G\s*([*\-+]|[0-9]+\.)\s+'
          captures:
            1: punctuation.definition.list_item.markdown
        - include: scope:text.html.basic
        - include: fenced-code-blocks
        - include: block_quote
  raw:
    - include: latex-display
    - match: '(`+)((?:[^`]|(?!(?<!`)\1(?!`))`)*+)(\1)'
      scope: markup.raw.inline.markdown
      captures:
        1: punctuation.definition.raw.markdown
        2: markup.raw.inline.content.markdown
        3: punctuation.definition.raw.markdown
  separator:
    - match: '\G[ ]{,3}([-*_])([ ]{,2}\1){2,}[ \t]*$\n?'
      scope: meta.separator.markdown
  strikethrough:
    - match: |-
        (?x)
          (?<!\w)(~~)(?=[^\s~])               # Open
          (?=
            (
                <[^>]*+>              # HTML tags
              | (?<raw>`+)([^`]|(?!(?<!`)\k<raw>(?!`))`)*+\k<raw>
                                # Raw
              | \\[\\`*_{}\[\]()#.!+\->]?+      # Escapes
              | \[
              (
                      (?<square>          # Named group
                    [^\[\]\\]       # Match most chars
                        | \\.           # Escaped chars
                        | \[ \g<square>*+ \]    # Nested brackets
                      )*+
                \]
                (
                  (             # Reference Link
                    [ ]?          # Optional space
                    \[[^\]]*+\]       # Ref name
                  )
                  | (             # Inline Link
                    \(            # Opening paren
                      [ \t]*+       # Optional whtiespace
                      <?(.*?)>?     # URL
                      [ \t]*+       # Optional whtiespace
                      (         # Optional Title
                        (?<title>['"])
                        (.*?)
                        \k<title>
                      )?
                    \)
                  )
                )
              )
              | (?!(?<=\S)\1).            # Everything besides
                                # style closer
            )++
          )
      captures:
        1: punctuation.definition.strikethrough.markdown
      push:
        - meta_scope: markup.strikethrough.markdown
        - match: (?<=\S)(\1)(?!\w)
          captures:
            1: punctuation.definition.strikethrough.markdown
          pop: true
        - match: "(?=<[^>]*?>)"
          push:
            - include: tag-kbd
            - include: scope:text.html.basic
            - match: (?<=>)
              pop: true
        - include: escape
        - include: ampersand
        - include: bracket
        - include: raw
        - include: bold_italic
        - include: bold
        - include: italic
        - include: image-inline
        - include: link-inline
        - include: link-inet
        - include: link-email
        - include: image-ref
        - include: link-ref
        - include: link-ref-literal
        - include: link-footnote
  tag-kbd:
    - match: "((<)(kbd)(>))([^<]+)((</)(kbd)(>))"
      scope: markup.kbd.markdown
      captures:
        1: meta.tag.other.html
        2: punctuation.definition.tag.begin.html
        3: entity.name.tag.other.html
        4: punctuation.definition.tag.end.html
        5: markup.kbd.content.markdown
        6: meta.tag.other.html
        7: punctuation.definition.tag.begin.html
        8: entity.name.tag.other.html
        9: punctuation.definition.tag.end.html

  latex-inline:
    - match: \\\$
    - match: |-
        (?x)
        (\$)(?=\S)
        (?=
          (?:
            \\\\
            |\\\$
            |[^\$]
          )*?
          \S\$(?:[^a-zA-Z0-9]|$)
        )
      scope: string.other.math.latex punctuation.definition.string.begin.latex
      push:
        - meta_scope: text.tex.latex meta.environment.math.latex
        - include: scope:text.tex.latex#macros
        - include: scope:text.tex.latex#math-content
        - match: \$
          scope: string.other.math.latex punctuation.definition.string.end.latex
          pop: true

  latex-display:
    - match: \$\$
      scope: string.other.math.latex punctuation.definition.string.begin.latex
      push:
        - meta_scope: text.tex.latex meta.environment.math.latex
        - include: scope:text.tex.latex#macros
        - include: scope:text.tex.latex#math-content
        - match: \$\$
          scope: string.other.math.latex punctuation.definition.string.end.latex
          pop: true<|MERGE_RESOLUTION|>--- conflicted
+++ resolved
@@ -456,11 +456,8 @@
     - include: fenced-reason
     - include: fenced-haskell
     - include: fenced-rust
-<<<<<<< HEAD
     - include: fenced-ahk
-=======
     - include: fenced-r
->>>>>>> 526752d0
     - include: fenced-undefined
   fenced-coffee:
     - match: '^(\s*[`~]{3,})\s*(coffee|cjsx)\s*$'
