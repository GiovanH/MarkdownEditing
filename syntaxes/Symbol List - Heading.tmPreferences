<?xml version="1.0" encoding="UTF-8"?>
<plist version="1.0">
<dict>
	<key>scope</key>
	<string>text.html.markdown markup.heading - meta.whitespace.newline</string>
	<key>settings</key>
	<dict>
		<key>showInSymbolList</key>
		<integer>1</integer>
		<key>symbolTransformation</key>
		<string><![CDATA[
			s/\!?\[([^]]+)\]\([^)]*\)/$1/g; 	# strip image or link urls
			s/\[([^]]+)\]\[[^]]*\]/$1/g; 		# strip reference urls
			s/\[\^[^]]+\]//g; 					# strip footnotes
			s/^\s*//g;							# strip leading whitespace
			s/\s*#+\s*\z//g;					# strip trailing hashes
			s/^#{6}/          /g;				# indent atx heading 6
			s/^#{5}/        /g;					# indent atx heading
			s/^#{4}/      /g;					# indent atx heading
			s/^#{3}/    /g;						# indent atx heading
			s/^#{2}/  /g;						# indent atx heading
			s/^#{1}//g;							# indent atx heading
<<<<<<< HEAD
			s/^(.+?)=+\s*\z/$1/g;				# indent SETEXT heading 1
			s/^(.+?)-+\s*\z/  $1/g;				# indent SETEXT heading 2
=======
>>>>>>> 8a1ba626
		]]></string>
		<key>showInIndexedSymbolList</key>
		<integer>1</integer>
		<key>symbolIndexTransformation</key>
		<string><![CDATA[
<<<<<<< HEAD
			s/^\s*//g;							# strip leading whitespace
			s/\s*#+\s*\z//g;					# strip trailing hashes
			s/^(.+?)=+\s*$/# $1/g;				# convert SETEXT to ATX heading 1
			s/^(.+?)-+\s*$/## $1/g;				# convert SETEXT to ATX heading 2
=======
			s/\!?\[([^]]+)\]\([^)]*\)/$1/g; 	# strip image or link urls
			s/\[([^]]+)\]\[[^]]*\]/$1/g; 		# strip reference urls
			s/\[\^[^]]+\]//g; 					# strip footnotes
			s/^\s*//g;							# strip leading whitespace
			s/\s*#+\s*\z//g;					# strip trailing hashes
>>>>>>> 8a1ba626
		]]></string>
	</dict>
</dict>
</plist><|MERGE_RESOLUTION|>--- conflicted
+++ resolved
@@ -20,28 +20,20 @@
 			s/^#{3}/    /g;						# indent atx heading
 			s/^#{2}/  /g;						# indent atx heading
 			s/^#{1}//g;							# indent atx heading
-<<<<<<< HEAD
 			s/^(.+?)=+\s*\z/$1/g;				# indent SETEXT heading 1
 			s/^(.+?)-+\s*\z/  $1/g;				# indent SETEXT heading 2
-=======
->>>>>>> 8a1ba626
 		]]></string>
 		<key>showInIndexedSymbolList</key>
 		<integer>1</integer>
 		<key>symbolIndexTransformation</key>
 		<string><![CDATA[
-<<<<<<< HEAD
-			s/^\s*//g;							# strip leading whitespace
-			s/\s*#+\s*\z//g;					# strip trailing hashes
-			s/^(.+?)=+\s*$/# $1/g;				# convert SETEXT to ATX heading 1
-			s/^(.+?)-+\s*$/## $1/g;				# convert SETEXT to ATX heading 2
-=======
 			s/\!?\[([^]]+)\]\([^)]*\)/$1/g; 	# strip image or link urls
 			s/\[([^]]+)\]\[[^]]*\]/$1/g; 		# strip reference urls
 			s/\[\^[^]]+\]//g; 					# strip footnotes
 			s/^\s*//g;							# strip leading whitespace
 			s/\s*#+\s*\z//g;					# strip trailing hashes
->>>>>>> 8a1ba626
+			s/^(.+?)=+\s*$/# $1/g;				# convert SETEXT to ATX heading 1
+			s/^(.+?)-+\s*$/## $1/g;				# convert SETEXT to ATX heading 2
 		]]></string>
 	</dict>
 </dict>
