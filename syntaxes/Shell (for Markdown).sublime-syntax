%YAML 1.2
---
name: Interactive Unix Shell
scope: source.shell.interactive.markdown
version: 2
hidden: true

extends: Packages/ShellScript/Shell-Unix-Generic.sublime-syntax

contexts:
  prototype:
    - meta_prepend: true
    # continuation lines begin with `> `
    - match: ^>(?=\s)
      scope: comment.other.shell

  main:
    - match: ^(?=\s*\$\s)
      push: shell-interactive
    - include: statements

  shell-interactive:
<<<<<<< HEAD
    - match: ^\$(?=\s)
      scope: comment.other.shell
      embed: statements
      escape: (?<![^\\]\\)(?<![\\]{3})\n
=======
    - match: ^\s*(\$)(?=\s)
      captures:
        1: comment.other.shell
      push: shell-statements
      with_prototype:
        # continuation lines begin with `> `
        - match: ^\s*(>)\s
          captures:
            1: comment.other.shell
        - match: ^
          pop: true

  shell-statements:
    - include: scope:source.shell
>>>>>>> 0c8d7f58
<|MERGE_RESOLUTION|>--- conflicted
+++ resolved
@@ -11,7 +11,9 @@
   prototype:
     - meta_prepend: true
     # continuation lines begin with `> `
-    - match: ^>(?=\s)
+    - match: ^\s*(>)\s
+      captures:
+        1: comment.other.shell
       scope: comment.other.shell
 
   main:
@@ -20,24 +22,8 @@
     - include: statements
 
   shell-interactive:
-<<<<<<< HEAD
-    - match: ^\$(?=\s)
-      scope: comment.other.shell
-      embed: statements
-      escape: (?<![^\\]\\)(?<![\\]{3})\n
-=======
     - match: ^\s*(\$)(?=\s)
       captures:
         1: comment.other.shell
-      push: shell-statements
-      with_prototype:
-        # continuation lines begin with `> `
-        - match: ^\s*(>)\s
-          captures:
-            1: comment.other.shell
-        - match: ^
-          pop: true
-
-  shell-statements:
-    - include: scope:source.shell
->>>>>>> 0c8d7f58
+      embed: statements
+      escape: (?<![^\\]\\)(?<![\\]{3})\n