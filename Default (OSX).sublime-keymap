--- conflicted
+++ resolved
@@ -183,23 +183,6 @@
             { "key": "selector", "operator": "equal", "operand": "text.html.markdown", "match_all": true }
         ]
     },
-    // Headline command by Gabe Weatherhead
-    // { "keys": ["#"], "command": "insert_snippet", "args": {"contents": "#${0:$SELECTION}#"}, "context":
-    //    [
-    //        { "key": "setting.auto_match_enabled", "operator": "equal", "operand": true },
-    //        { "key": "selection_empty", "operator": "equal", "operand": false, "match_all": true },
-    //        { "key": "selector", "operator": "equal", "operand": "text.html.markdown", "match_all": true }
-    //    ]
-    // },
-    // selection pairing with SPACE by Gabe Weatherhead
-<<<<<<< HEAD
-    // { "keys": ["alt+shift+3"], "command": "insert_snippet", "args": {"contents": " ${0:$SELECTION} "}, "context":
-    //    [
-    //        { "key": "setting.auto_match_enabled", "operator": "equal", "operand": true },
-    //        { "key": "selection_empty", "operator": "equal", "operand": false, "match_all": true },
-    //        { "key": "selector", "operator": "equal", "operand": "text.html.markdown", "match_all": true }
-    //    ]
-    // },
     { "keys": ["#"], "command": "insert_snippet", "args": {"contents": "#${0: ${SELECTION/(^ | $)//g} }#"}, "context":
         [
             { "key": "selection_empty", "operator": "equal", "operand": false, "match_all": true },
@@ -213,13 +196,14 @@
             { "key": "selector", "operator": "equal", "operand": "text.html.markdown", "match_all": true },
             { "key": "preceding_text", "operator": "regex_contains", "operand": "#{6}", "match_all": true },
             { "key": "following_text", "operator": "regex_contains", "operand": "#+", "match_all": true }
-=======
-    { "keys": ["ctrl+alt+space"], "command": "insert_snippet", "args": {"contents": " ${0:$SELECTION} "}, "context":
-       [
-           { "key": "setting.auto_match_enabled", "operator": "equal", "operand": true },
-           { "key": "selection_empty", "operator": "equal", "operand": false, "match_all": true },
-           { "key": "selector", "operator": "equal", "operand": "text.html.markdown", "match_all": true }
-       ]
+        ]
+    },
+    { "keys": ["enter"], "command": "insert_snippet", "args": {"contents": " ${TM_CURRENT_LINE/(#+?)[^#].*$/$1\n/}"}, "context":
+        [
+            { "key": "selector", "operator": "equal", "operand": "text.html.markdown", "match_all": true },
+            { "key": "preceding_text", "operator": "regex_contains", "operand": "^#+\\s+[^#]", "match_all": true },
+            { "key": "following_text", "operator": "regex_contains", "operand": "^\\s*$", "match_all": true }
+        ]
     },
     { "keys": ["alt+shift+g"], "command": "gather_missing_link_markers", "context":
         [
@@ -244,7 +228,6 @@
     { "keys": ["super+ctrl+s"], "command": "sort_footnotes", "context":
         [
             { "key": "selector", "operator": "equal", "operand": "text.html.markdown", "match_all": true }
->>>>>>> 930d3cd9
         ]
     }
 ]