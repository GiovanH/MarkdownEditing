--- conflicted
+++ resolved
@@ -32,14 +32,10 @@
 			s/\[([^]]+)\]\[[^]]*\]/$1/g; 		# strip reference urls
 			s/\[\^[^]]+\]//g; 					# strip footnotes
 			s/^\s*//g;							# strip leading whitespace
-<<<<<<< HEAD
-			s/\s*#+\s*\z//g;					# strip trailing hashes
+			s/\s+#+\s*\z//g;					# strip trailing hashes
+			s/\s+/ /g;							# convert (multiple) whitespace to one space
 			s/^(.+?)=+\s*$/# $1/g;				# convert SETEXT to ATX heading 1
 			s/^(.+?)-+\s*$/## $1/g;				# convert SETEXT to ATX heading 2
-=======
-			s/\s+#+\s*\z//g;					# strip trailing hashes
-			s/\s+/ /g;							# convert (multiple) whitespace to one space
->>>>>>> ff731b97
 		]]></string>
 	</dict>
 </dict>
