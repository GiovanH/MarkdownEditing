%YAML 1.2
---
# This definition aims to meet CommonMark specifications
#   http://spec.commonmark.org/
# with GitHub Formatted Markdown extensions
#   https://github.github.com/gfm/
# and has a few extras like Markdown Extra's footnotes
#   https://michelf.ca/projects/php-markdown/extra/#footnotes
#
# The scope suffix should indicate which flavor of Markdown the feature came from,
# to help make this syntax definition easier to maintain.
name: Markdown
scope: text.html.markdown
version: 2

file_extensions:
  - md
  - mdown
  - markdown
  - markdn

variables:
  atx_heading: (?:[ ]{,3}[#]{1,6}(?:[ \t]|$))         # between 0 and 3 spaces, followed 1 to 6 hashes, followed by at least one space or tab or by end of the line
  atx_heading_space: (?:(?=[ \t]+#+[ \t]*$)|[ \t]+|$) # consume spaces only if heading is not empty to ensure `atx_heading_end` can fully match closing hashes
  atx_heading_end: (?:[ \t]+(#+))?[ \t]*($\n?)        # \n is optional so ## is matched as end punctuation in new document (at eof)
  setext_escape: ^(?=[ ]{,3}(?:=+|-+)\s*$)            # between 0 and 3 spaces, followed by at least one hyphon or equal sign (setext underline can be of any length)

  block_quote: (?:[ ]{,3}(>)[ ]?)                     # between 0 and 3 spaces, followed by a greater than sign, (followed by any character or the end of the line = "only care about optional space!")
  indented_code_block: (?:[ ]{4}|[ ]{0,3}\t)          # a visual tab of width 4 consisting of 4 spaces or 0 to 3 spaces followed by 1 tab

  first_list_item: (?:[ ]{,3}(?:1[.)]|[*+-])\s)       # between 0 and 3 spaces, followed by either: at least one integer and a full stop or a parenthesis, or (a star, plus or dash), followed by whitespace
  list_item: (?:[ ]{,3}(?:\d{1,9}[.)]|[*+-])\s)       # between 0 and 3 spaces, followed by either: at least one integer and a full stop or a parenthesis, or (a star, plus or dash), followed by whitespace

  thematic_break: |-
    (?x:
      [ ]{,3}                    # between 0 to 3 spaces
      (?:                        # followed by one of the following:
        [-](?:[ \t]*[-]){2,}     # - a dash,        followed by the following at least twice: any number of spaces or tabs followed by a dash
      | [*](?:[ \t]*[*]){2,}     # - a star,        followed by the following at least twice: any number of spaces or tabs followed by a star
      | [_](?:[ \t]*[_]){2,}     # - an underscore, followed by the following at least twice: any number of spaces or tabs followed by an underscore
      )
      [ \t]*$                    # followed by any number of tabs or spaces, followed by the end of the line
    )

  backticks: |-
    (?x:
      (`{4})(?![\s`])(?:[^`]+(?=`)|(?!`{4})`+(?!`))+(`{4})(?!`)  # 4 backticks, followed by at least one non whitespace, non backtick character, followed by (less than 4 backticks, or at least one non backtick character) at least once, followed by exactly 4 backticks
    | (`{3})(?![\s`])(?:[^`]+(?=`)|(?!`{3})`+(?!`))+(`{3})(?!`)  # 3 backticks, followed by at least one non whitespace, non backtick character, followed by (less than 3 backticks, or at least one non backtick character) at least once, followed by exactly 3 backticks
    | (`{2})(?![\s`])(?:[^`]+(?=`)|(?!`{2})`+(?!`))+(`{2})(?!`)  # 2 backticks, followed by at least one non whitespace, non backtick character, followed by (less than 2 backticks, or at least one non backtick character) at least once, followed by exactly 2 backticks
    | (`{1})(?![\s`])(?:[^`]+(?=`)|(?!`{1})`+(?!`))+(`{1})(?!`)  # 1 backtick,  followed by at least one non whitespace, non backtick character, followed by (                          at least one non backtick character) at least once, followed by exactly 1 backtick
    )
  escapes: \\[-+*/!"#$%&'(),.:;<=>?@\[\\\]^_`{|}~]

  balance_square_brackets: |-
    (?x:
      (?:
        (?:{{escapes}})+                  # escape characters
      | [^\[\]`\\]+(?=[\[\]`\\]|$)        # anything that isn't a square bracket or a backtick or the start of an escape character
      | {{backticks}}                     # inline code
      | \[(?:                             # nested square brackets (one level deep)
          [^\[\]`]+(?=[\[\]`])            #  anything that isn't a square bracket or a backtick
          {{backticks}}?                  #  balanced backticks
        )*\]                              #  closing square bracket
      )+
    )
  balance_square_brackets_and_emphasis: |-
    (?x:
      (?:
        (?:{{escapes}})+                  # escape characters
      | [^\[\]`\\_*]+(?=[\[\]`\\_*]|$)    # anything that isn't a square bracket, a backtick, the start of an escape character, or an emphasis character
      | {{backticks}}                     # inline code
      | \[(?:                             # nested square brackets (one level deep)
          [^\[\]`]+(?=[\[\]`])            #  anything that isn't a square bracket or a backtick
          {{backticks}}?                  #  balanced backticks
        )*\]                              #  closing square bracket
      )+                                  # at least one character
    )
  balance_square_brackets_pipes_and_emphasis: |-
    (?x:
      (?:
        (?:{{escapes}})+                  # escape characters
      | [^\[\]`\\_*|]+(?=[\[\]`\\_*|]|$)  # anything that isn't a square bracket, a backtick, the start of an escape character, or an emphasis character
      | {{backticks}}                     # inline code
      | \[(?:                             # nested square brackets (one level deep)
          [^\[\]`]+(?=[\[\]`])            #  anything that isn't a square bracket or a backtick
          {{backticks}}?                  #  balanced backticks
        )*\]                              #  closing square bracket
      )+                                  # at least one character
    )
  balanced_emphasis: |-
    (?x:
      \*  (?!\*){{balance_square_brackets_and_emphasis}}+\*  (?!\*)
    | \*\*      {{balance_square_brackets_and_emphasis}}+\*\*
    | _   (?!_) {{balance_square_brackets_and_emphasis}}+_   (?!_)
    | __        {{balance_square_brackets_and_emphasis}}+__
    )

  table_cell: |-
    (?x:
      # Pipes inside other inline spans (such as emphasis, code, etc.) will not break a cell,
      # emphasis in table cells can't span multiple lines
      (?:
        {{balance_square_brackets_pipes_and_emphasis}}
      | {{balanced_emphasis}}
      )+  # at least one character
    )
  table_first_row: |-
    (?x:
      # at least 2 non-escaped pipe chars on the line
      (?:{{table_cell}}?\|){2}

      # something other than whitespace followed by a pipe char or hyphon,
      # followed by something other than whitespace and the end of the line
    | (?! \s*\-\s+ | \s+\|){{table_cell}}\|(?!\s+$)
    )

  fenced_code_block_start: |-
    (?x:
      ([ \t]*)
      (
        (`){3,}      #   3 or more backticks
        (?![^`]*`)   #   not followed by any more backticks on the same line
      |              # or
        (~){3,}      #   3 or more tildas
      )
      \s*            # allow for whitespace between code block start and info string
    )
  fenced_code_block_language: |-
    (?x:             # first word of an infostring is used as language specifier
      (
        [[:alpha:]]  # starts with a letter to make sure not to hit any attribute annotation
        [^`\s]*      # optionally followed by any nonwhitespace character (except backticks)
      )
    )
  fenced_code_block_trailing_infostring_characters: |-
    (?x:
      (
        \s*          # any whitespace, or ..
      |
        \s[^`]*      # any characters (except backticks), separated by whitespace ...
      )
      $\n?           # ... until EOL
    )
  fenced_code_block_end: |-
    (?x:
      [ \t]*
      (
        \2           # the backtick/tilde combination that opened the code fence
        (?:\3|\4)*   # plus optional additional closing characters
      )
      \s*$           # any amount of whitespace until EOL
    )
  fenced_code_block_escape: ^{{fenced_code_block_end}}

  # https://spec.commonmark.org/0.30/#email-autolink
  email_domain_commonmark: '[a-zA-Z0-9](?:[a-zA-Z0-9-]{0,61}[a-zA-Z0-9])?'
  email_user_commonmark: '[a-zA-Z0-9.!#$%&''*+/=?^_`{|}~-]+'

  # https://spec.commonmark.org/0.30/#html-blocks
  html_block: |-
    (?x:
      [ ]{,3}
      (?:
        {{html_tag_block_end_at_close_tag}}  # html block type 1
      | {{html_tag_block_end_at_blank_line}} # html block type 6
      | {{html_block_open_tag}}              # html block type 7
      | {{html_block_close_tag}}             # html block type 7
      | {{html_block_comment}}               # html block type 2
      | {{html_block_decl}}                  # html block type 4
      | {{html_block_cdata}}                 # html block type 5
      | {{html_block_preprocessor}}          # html block type 3
      )
    )
  html_block_comment: <!--
  html_block_cdata: <!\[CDATA\[
  html_block_decl: <![a-zA-Z]
  html_block_preprocessor: <\?
  html_block_open_tag: |-
    (?xi:
      <
      [a-z]             # A tag name consists of an ASCII letter
      [a-z0-9-]*        # followed by zero or more ASCII letters, digits, or hyphens (-)
      (?:               # An attribute consists of whitespace, an attribute name, and an optional attribute value specification
        \s+
        [a-z_:]         # An attribute name consists of an ASCII letter, _, or :
        [a-z0-9_.:-]*   # followed by zero or more ASCII letters, digits, _, ., :, or -
        (?:             # An attribute value specification consists of optional whitespace, a = character, optional whitespace, and an attribute value
          \s*
          =
          \s*
          (?:
            [^ @'=<>`]+ # An unquoted attribute value is a nonempty string of characters not including spaces, ", ', =, <, >, or `
          | '[^']*'     # A single-quoted attribute value consists of ', zero or more characters not including ', and a final '
          | "[^"]*"     # A double-quoted attribute value consists of ", zero or more characters not including ", and a final "
          )
        )?
      )*
      \s*
      /?
      >
      \s*$
    )
  html_block_close_tag: |-
    (?xi:
      </
      [a-z]             # A tag name consists of an ASCII letter
      [a-z0-9-]*        # followed by zero or more ASCII letters, digits, or hyphens (-)
      \s*
      >
      \s*$
    )
  html_tag_block_end_at_close_tag: |-
    <(?xi: pre | script | style | textarea ){{html_tag_break_char}}
  html_tag_block_end_at_blank_line: |-
    <(?xi:
      address | article | aside | base | basefont | blockquote | body | caption
    | c enter | col | colgroup | dd | details | dialog | dir | div | dl | dt
    | fieldset | figcaption | figure | footer | form | frame | frameset | h1 | h2
    | h3 | h4 | h5 | h6 | head | header | hr | html | iframe | legend | li | link
    | main | menu | menuitem | nav | noframes | ol | optgroup | option | p | param
    | section | source | summary | table | tbody | td | tfoot | th
    | thead | title | tr | track | ul
    ){{html_tag_maybe_selfclosing_break_char}}
  html_tag_break_char: (?:[ \t>]|$)
  html_tag_maybe_selfclosing_break_char: (?:[ \t]|/?>|$)

  html_entity: '&([a-zA-Z0-9]+|#\d+|#[Xx]\h+);'

  ascii_space: '\t\n\f '
  tag_attribute_name_start: (?=[^{{ascii_space}}=/>}])
  tag_attribute_name_break: (?=[{{ascii_space}}=/>}])
  tag_unquoted_attribute_start: (?=[^{{ascii_space}}=/>}])
  tag_unquoted_attribute_break: (?=[{{ascii_space}}}]|/?>)

  math_block: '[ ]{,3}\$\$'

  reference_definition: (?:\[{{reference_name}}\]\:)
  footnote_name: (?:\^(?:\\\]|[^]])+)
  reference_name: (?:(?:\\\]|[^]])+)

  paragraph_end: |-
    (?x: # pop out of this context if one of the following conditions are met:
      ^(?=\s*$                        # the line is blank (or only contains whitespace)
       |  {{block_quote}}             # a blockquote begins the line
       |  {{atx_heading}}             # an ATX heading begins the line
       |  {{fenced_code_block_start}} # a fenced codeblock begins the line
       |  {{thematic_break}}          # line is a thematic beak
       |  {{first_list_item}}         # a list item begins the line
       |  {{math_block}}              # a math block begins the line
       |  {{html_block}}              # a html block begins the line
       )
    )

  # https://spec.commonmark.org/0.30/#left-flanking-delimiter-run
  bold_italic_asterisk_begin: |-
    (?x:
         (\*\*)(\*) {{no_space_nor_punct}}
    | \B (\*\*)(\*) {{no_space_but_punct}}
    )

  bold_asterisk_begin: |-
    (?x:
         \*{2} {{no_space_nor_punct}}
    | \B \*{2} {{no_space_but_punct}}
    )

  italic_asterisk_begin: |-
    (?x:
         \* {{no_space_nor_punct}}
    | \B \* {{no_space_but_punct}}
    )

  # not followed by Unicode whitespace and not followed by a Unicode punctuation character
  no_space_nor_punct: (?![\s*\p{P}])
  # not followed by Unicode whitespace and followed by a Unicode punctuation character
  no_space_but_punct: (?=[[^\s*]&&\p{P}])

##############################################################################

contexts:

  main:
    - include: frontmatter
    - match: ''
      set: markdown

  frontmatter:
    - match: (---)\s*(?i:(coffee)\s*)\n
      captures:
        0: meta.frontmatter.markdown
        1: punctuation.section.block.begin.frontmatter.markdown
        2: constant.other.language-name.markdown
      embed: scope:source.coffee
      embed_scope: meta.frontmatter.markdown source.coffee.embedded.markdown
      escape: ^(---|\.{3})\s*\n  # pandoc requires the remainder of the line to be blank
      escape_captures:
        0: meta.frontmatter.markdown
        1: punctuation.section.block.end.frontmatter.markdown
    - match: (---)\s*(?i:(json)\s*)\n
      captures:
        0: meta.frontmatter.markdown
        1: punctuation.section.block.begin.frontmatter.markdown
        2: constant.other.language-name.markdown
      embed: scope:source.json
      embed_scope: meta.frontmatter.markdown source.json.embedded.markdown
      escape: ^(---|\.{3})\s*\n # pandoc requires the remainder of the line to be blank
      escape_captures:
        0: meta.frontmatter.markdown
        1: punctuation.section.block.end.frontmatter.markdown
    - match: (---)\s*(?i:(yaml|yml)\s*)?\n
      captures:
        0: meta.frontmatter.markdown
        1: punctuation.section.block.begin.frontmatter.markdown
        2: constant.other.language-name.markdown
      embed: scope:source.yaml
      embed_scope: meta.frontmatter.markdown source.yaml.embedded.markdown
      escape: ^(---|\.{3})\s*\n  # pandoc requires the remainder of the line to be blank
      escape_captures:
        0: meta.frontmatter.markdown
        1: punctuation.section.block.end.frontmatter.markdown

  markdown:
    - include: indented-code-blocks
    - include: thematic-breaks
    - include: block-quotes
    - include: list-blocks
    - include: tables
    - include: fenced-code-blocks
    - include: math-blocks
    - include: html-blocks
    - include: reference-definitions
    - include: atx-headings
    - include: setext-headings-or-paragraphs

###[ CONTAINER BLOCKS: BLOCK QUOTES ]#########################################

  block-quotes:
    # https://spec.commonmark.org/0.30/#block-quotes
    - match: '[ \t]{,3}(>)[ ]?'
      captures:
        1: punctuation.definition.blockquote.markdown
      push:
        - block-quote-meta
        - block-quote-body
        - block-quote-punctuation-body

  block-quote-meta:
    - meta_include_prototype: false
    - meta_scope: markup.quote.markdown
    - include: immediately-pop

  block-quote-body:
    - include: block-quote-end
    - include: block-quote-punctuations
    - include: block-quote-content

  block-quote-content:
    - include: indented-code-blocks
    - include: block-quote-common
    - include: block-quote-paragraph

  block-quote-common:
    - include: thematic-breaks
    - include: atx-headings
    - include: block-quote-reference-definitions
    - include: block-quote-fenced-code-block
    - include: block-quote-list-block

  block-quote-end:
    - match: ^(?!(?:[ \t]*>))
      pop: 1

  block-quote-punctuations:
    - match: ^[ \t]{,3}(>)[ ]?
      captures:
        1: punctuation.definition.blockquote.markdown
      push: block-quote-punctuation-body

  block-quote-punctuation-body:
    - include: block-quote-punctuation-content
    - include: immediately-pop

  block-quote-punctuation-content:
    - match: '[ \t]{,3}(>)[ ]?'
      captures:
        1: punctuation.definition.blockquote.markdown

  block-quote-nested-punctuations:
    # Quotes signs in list items are not restricted by indentation level
    # for technical reasons.
    - match: ^[ \t]*(>)[ ]?
      captures:
        1: punctuation.definition.blockquote.markdown
      push: block-quote-nested-punctuation-body

  block-quote-nested-punctuation-body:
    - include: block-quote-nested-punctuation-content
    - include: immediately-pop

  block-quote-nested-punctuation-content:
    - match: '[ \t]*(>)[ ]?'
      captures:
        1: punctuation.definition.blockquote.markdown

###[ CONTAINER BLOCKS: BLOCK QUOTES > FENCED CODE BLOCKS ]####################

  block-quote-fenced-code-block:
    - match: |-
         (?x)
          {{fenced_code_block_start}}
          {{fenced_code_block_language}}?
          .*$\n?       # all characters until EOL
      captures:
        0: meta.code-fence.definition.begin.text.markdown-gfm
        2: punctuation.definition.raw.code-fence.begin.markdown
        5: constant.other.language-name.markdown
      push: block-quote-fenced-code-block-body

  block-quote-fenced-code-block-body:
    - include: block-quote-fenced-code-block-end
    - include: block-quote-fenced-code-block-content

  block-quote-fenced-code-block-content:
    - include: block-quote-punctuation-content
    - match: .*$\n?
      scope: markup.raw.code-fence.markdown-gfm

  block-quote-fenced-code-block-end:
    - include: block-quote-end
    - match: '{{fenced_code_block_end}}'
      captures:
        0: meta.code-fence.definition.end.text.markdown-gfm
        1: punctuation.definition.raw.code-fence.end.markdown
      pop: 1

###[ CONTAINER BLOCKS: BLOCK QUOTES > REFERENCE DEFINITIONS ]#################

  block-quote-reference-definitions:
    # https://spec.commonmark.org/0.30/#link-reference-definitions
    - include: block-quote-footnote-definitions
    - include: block-quote-link-definitions

  block-quote-footnote-definitions:
    # Mardown Extras Footnotes
    - match: '([ \t]*)(\[)({{footnote_name}})(\])(:)'
      captures:
        2: punctuation.definition.reference.begin.markdown
        3: entity.name.reference.link.markdown
        4: punctuation.definition.reference.end.markdown
        5: punctuation.separator.key-value.markdown
      push: block-quote-footnote-def-body

  block-quote-footnote-def-body:
    - meta_scope: meta.link.reference.def.footnote.markdown-extra
    - include: block-quote-footnote-def-end
    - include: block-quote-punctuations
    - include: block-quote-footnote-paragraphs

  block-quote-footnote-def-end:
    # A footnote definition is terminated by blocks not indented by at least 4 characters.
    # Note: The first space after a quotation punctuation is not counted for simplicity reasons.
    - match: ^(?!(?:[ \t]*>)+[ ](?:\1[ ]{4}|\s*$))
      pop: 1

  block-quote-footnote-paragraphs:
    - match: '[ \t]*(?=\S)'
      push: block-quote-footnote-paragraph-body

  block-quote-footnote-paragraph-body:
    - include: block-quote-footnote-paragraph-end
    - include: block-quote-punctuations
    - include: footnote-paragraph-common

  block-quote-footnote-paragraph-end:
    - match: |-
        (?x)
        # pop out of this context if one of the following conditions are met:
        ^(?= (?:[ \t]*>)* [ \t]*
           (?: $                           # the line is blank (or only contains whitespace)
           |   {{reference_definition}}    # a reference definition begins the line
           |   {{atx_heading}}             # an ATX heading begins the line
           |   {{fenced_code_block_start}} # a fenced codeblock begins the line
           |   {{thematic_break}}          # line is a thematic beak
           |   {{list_item}}               # a list item begins the line
           |   {{math_block}}              # a math block begins the line
           |   {{html_block}}              # a html block begins the line
           )
        )
      pop: 1

  block-quote-link-definitions:
    # https://spec.commonmark.org/0.30/#link-reference-definition
    - match: '[ \t]*(\[)({{reference_name}})(\])(:)'
      captures:
        1: punctuation.definition.reference.begin.markdown
        2: entity.name.reference.link.markdown
        3: punctuation.definition.reference.end.markdown
        4: punctuation.separator.key-value.markdown
      push:
        - block-quote-link-def-meta
        - block-quote-link-def-title
        - block-quote-link-def-url

  block-quote-link-def-meta:
    - meta_include_prototype: false
    - meta_scope: meta.link.reference.def.markdown
    - include: immediately-pop

  block-quote-link-def-title:
    - include: block-quote-nested-paragraph-end
    - include: block-quote-punctuations
    - include: link-title-begin
    - include: else-pop

  block-quote-link-def-url:
    - include: block-quote-nested-paragraph-end
    - include: block-quote-punctuations
    - match: <
      scope: punctuation.definition.link.begin.markdown
      set: block-quote-link-def-url-angled
    - match: (?=\S)
      set: link-def-url-unquoted

  block-quote-link-def-url-angled:
    - meta_content_scope: markup.underline.link.markdown
    - include: block-quote-punctuations
    - include: link-url-angled

###[ CONTAINER BLOCKS: BLOCK QUOTES > LIST BLOCKS ]###########################

  block-quote-list-block:
    - match: ([ \t]*)([*+-])((?:[ ](\[)([ xX])(\]))?\s)
      captures:
        1: markup.list.unnumbered.markdown
        2: markup.list.unnumbered.bullet.markdown punctuation.definition.list_item.markdown
        3: markup.list.unnumbered.markdown
        4: markup.checkbox.begin.markdown-gfm punctuation.definition.checkbox.begin.markdown-gfm
        5: markup.checkbox.mark.markdown-gfm
        6: markup.checkbox.end.markdown-gfm punctuation.definition.checkbox.end.markdown-gfm
      set: block-quote-unordered-list-block-body
    - match: ([ \t]*)(\d{1,9}([.)]))(\s)
      captures:
        1: markup.list.numbered.markdown
        2: markup.list.numbered.bullet.markdown
        3: punctuation.definition.list_item.markdown
        4: markup.list.numbered.markdown
      set: block-quote-ordered-list-block-body

  block-quote-ordered-list-block-body:
    - meta_content_scope: markup.list.numbered.markdown
    - include: block-quote-list-block-end
    - include: block-quote-list-block-content

  block-quote-unordered-list-block-body:
    - meta_content_scope: markup.list.unnumbered.markdown
    - include: block-quote-list-block-end
    - include: block-quote-list-block-content

  block-quote-list-block-content:
    - include: list-block-common
    - include: block-quote-fenced-code-block
    - include: block-quote-nested-punctuation-content
    - include: block-quote-reference-definitions
    - include: block-quote-list-paragraphs

  block-quote-list-block-end:
    - include: block-quote-end
    # A list block ends with the first unindented text block.
    # Note:
    #  This is a simplification as we can't count indentation levels.
    #  According to CommonMark, a list block ends as soon as a new paragraph
    #  starts which is less indented than the first list item's text.
    - match: ^(?=(?:[ \t]*>)+[ ]?\S)
      pop: 1

  block-quote-list-paragraphs:
    # A list paragraph doesn't support indented code blocks.
    - match: '[ \t]*(?=\S)'
      push: block-quote-list-paragraph-body

  block-quote-list-paragraph-body:
    - meta_scope: meta.paragraph.list.markdown
    - include: block-quote-nested-paragraph-end
    - include: block-quote-nested-punctuations
    - include: inlines

  block-quote-nested-paragraph-end:
    - match: |-
        (?x)
        # pop out of this context if one of the following conditions are met:
        ^(?= (?:[ \t]*>)* [ \t]*
           (?: $                           # the line is blank (or only contains whitespace)
           |   {{atx_heading}}             # an ATX heading begins the line
           |   {{fenced_code_block_start}} # a fenced codeblock begins the line
           |   {{thematic_break}}          # line is a thematic beak
           |   {{list_item}}               # a list item begins the line
           |   {{math_block}}              # a math block begins the line
           |   {{html_block}}              # a html block begins the line
           )
        )
      pop: 1

###[ CONTAINER BLOCKS: BLOCK QUOTES > PARAGRAPHS ]############################

  block-quote-paragraph:
    - match: '[ \t]*(?=\S)'
      set: block-quote-paragraph-body

  block-quote-paragraph-body:
    - meta_scope: markup.paragraph.markdown
    - include: block-quote-paragraph-end
    - include: block-quote-punctuations
    - include: inlines

  block-quote-paragraph-end:
    - match: |-
        (?x)
        # pop out of this context if one of the following conditions are met:
        ^(?= (?:[ \t]{,3}>)*
           (?: \s* $                       # the line is blank (or only contains whitespace)
           |   {{atx_heading}}             # an ATX heading begins the line
           |   {{fenced_code_block_start}} # a fenced codeblock begins the line
           |   {{thematic_break}}          # line is a thematic beak
           |   {{list_item}}               # a list item begins the line
           |   {{math_block}}              # a math block begins the line
           |   {{html_block}}              # a html block begins the line
           )
        )
      pop: 1

###[ CONTAINER BLOCKS: LISTS ]################################################

  list-blocks:
    - match: ([ \t]*)([*+-])((?:[ ](\[)([ xX])(\]))?\s)
      captures:
        1: markup.list.unnumbered.markdown
        2: markup.list.unnumbered.bullet.markdown punctuation.definition.list_item.markdown
        3: markup.list.unnumbered.markdown
        4: markup.checkbox.begin.markdown-gfm punctuation.definition.checkbox.begin.markdown-gfm
        5: markup.checkbox.mark.markdown-gfm
        6: markup.checkbox.end.markdown-gfm punctuation.definition.checkbox.end.markdown-gfm
      push: unordered-list-block
    - match: ([ \t]*)(\d{1,9}([.)]))(\s)
      captures:
        1: markup.list.numbered.markdown
        2: markup.list.numbered.bullet.markdown
        3: punctuation.definition.list_item.markdown
        4: markup.list.numbered.markdown
      push: ordered-list-block

  unordered-list-block:
    - meta_content_scope: markup.list.unnumbered.markdown
    - include: list-block-end
    - include: list-block-content

  ordered-list-block:
    - meta_content_scope: markup.list.numbered.markdown
    - include: list-block-end
    - include: list-block-content

  list-block-end:
    - match: ^(?=\S)
      pop: 1

  list-block-content:
    - include: fenced-code-blocks
    - include: math-blocks
    - include: html-blocks
    - include: reference-definitions
    - include: list-block-common
    - include: list-block-quotes
    - include: list-paragraphs

  list-block-common:
    - include: thematic-breaks
    - include: atx-headings
    - include: list-items

  list-items:
    - match: ([ \t]*)([*+-])((?:[ ](\[)([ xX])(\]))?\s)
      captures:
        1: markup.list.unnumbered.markdown
        2: markup.list.unnumbered.bullet.markdown punctuation.definition.list_item.markdown
        3: markup.list.unnumbered.markdown
        4: markup.checkbox.begin.markdown-gfm punctuation.definition.checkbox.begin.markdown-gfm
        5: markup.checkbox.mark.markdown-gfm
        6: markup.checkbox.end.markdown-gfm punctuation.definition.checkbox.end.markdown-gfm
    - match: ([ \t]*)(\d{1,9}([.)]))(\s)
      captures:
        1: markup.list.numbered.markdown
        2: markup.list.numbered.bullet.markdown
        3: punctuation.definition.list_item.markdown
        4: markup.list.numbered.markdown

  list-block-quotes:
    - match: '[ \t]*(>)[ ]?'
      captures:
        1: punctuation.definition.blockquote.markdown
      push:
        - block-quote-meta
        - list-block-quote-body
        - block-quote-punctuation-body

  list-block-quote-body:
    - include: block-quote-end
    - include: list-block-quote-punctuations
    - include: list-block-quote-content

  list-block-quote-content:
    - include: indented-code-blocks
    - include: block-quote-common
    - include: list-block-quote-paragraph

  list-block-quote-punctuations:
    - match: ^[ \t]*(>)[ ]?
      captures:
        1: punctuation.definition.blockquote.markdown
      push: block-quote-punctuation-body

  list-block-quote-paragraph:
    - match: '[ \t]*(?=\S)'
      set: list-block-quote-paragraph-body

  list-block-quote-paragraph-body:
    - meta_scope: markup.paragraph.markdown
    - include: block-quote-nested-paragraph-end
    - include: list-block-quote-punctuations
    - include: inlines

  list-paragraphs:
    - match: '[ \t]*(?=\S)'
      push: list-paragraph-body

  list-paragraph-body:
    - meta_scope: meta.paragraph.list.markdown
    - include: list-paragraph-end
    - include: inlines

  list-paragraph-end:
    - match: |-
        (?x)
        # pop out of this context if one of the following conditions are met:
        ^(?= [ \t]*
          (?: $                           # the line is blank (or only contains whitespace)
          |   {{block_quote}}             # a blockquote begins the line
          |   {{atx_heading}}             # an ATX heading begins the line
          |   {{fenced_code_block_start}} # a fenced codeblock begins the line
          |   {{thematic_break}}          # line is a thematic beak
          |   {{list_item}}               # a list item begins the line
          |   {{math_block}}              # a math block begins the line
          |   {{html_block}}              # a html block begins the line
          )
        )
      pop: 1

###[ LEAF BLOCKS: ATX HEADINGS ]##############################################

  atx-headings:
    # https://spec.commonmark.org/0.30/#atx-headings
    # Note:
    #   Consume spaces and tabs after opening hashes so entity.name
    #   starts with first non-whitespace character,
    #   but don't do so if directly followed by closing hashes
    #   as terminator pattern requires them to match then.
    - match: '[ \t]*(#{1}){{atx_heading_space}}'
      captures:
        1: punctuation.definition.heading.begin.markdown
      push: atx-heading1-content
    - match: '[ \t]*(#{2}){{atx_heading_space}}'
      captures:
        1: punctuation.definition.heading.begin.markdown
      push: atx-heading2-content
    - match: '[ \t]*(#{3}){{atx_heading_space}}'
      captures:
        1: punctuation.definition.heading.begin.markdown
      push: atx-heading3-content
    - match: '[ \t]*(#{4}){{atx_heading_space}}'
      captures:
        1: punctuation.definition.heading.begin.markdown
      push: atx-heading4-content
    - match: '[ \t]*(#{5}){{atx_heading_space}}'
      captures:
        1: punctuation.definition.heading.begin.markdown
      push: atx-heading5-content
    - match: '[ \t]*(#{6}){{atx_heading_space}}'
      captures:
        1: punctuation.definition.heading.begin.markdown
      push: atx-heading6-content

  atx-heading1-content:
    - meta_scope: markup.heading.1.markdown
    - meta_content_scope: entity.name.section.markdown
    - include: atx-heading-content

  atx-heading2-content:
    - meta_scope: markup.heading.2.markdown
    - meta_content_scope: entity.name.section.markdown
    - include: atx-heading-content

  atx-heading3-content:
    - meta_scope: markup.heading.3.markdown
    - meta_content_scope: entity.name.section.markdown
    - include: atx-heading-content

  atx-heading4-content:
    - meta_scope: markup.heading.4.markdown
    - meta_content_scope: entity.name.section.markdown
    - include: atx-heading-content

  atx-heading5-content:
    - meta_scope: markup.heading.5.markdown
    - meta_content_scope: entity.name.section.markdown
    - include: atx-heading-content

  atx-heading6-content:
    - meta_scope: markup.heading.6.markdown
    - meta_content_scope: entity.name.section.markdown
    - include: atx-heading-content

  atx-heading-content:
    - match: '{{atx_heading_end}}'
      captures:
        1: punctuation.definition.heading.end.markdown
        2: meta.whitespace.newline.markdown
      pop: 1
    - include: emphasis
    - include: images
    - include: literals
    - include: links

###[ LEAF BLOCKS: SETEXT HEADINGS OR PARAGRAPH ]##############################

  setext-headings-or-paragraphs:
    # A paragraph may start with a line of equal signs which must not be matched
    # as heading underline. This is achieved by consuming them here, which also
    # applies `meta.paragraph` scope as expected.
    # A line of dashes is already matched as thematic break and thus ignored.
    - match: ^[ ]{,3}(?:=+|(?=\S))
      branch_point: setext-headings-or-paragraphs
      branch:
        - paragraph
        - setext-heading2
        - setext-heading1

  setext-heading1:
    # https://spec.commonmark.org/0.30/#setext-headings
    - meta_scope: markup.heading.1.markdown
    - meta_content_scope: entity.name.section.markdown
    - match: ^[ ]{,3}(=+)[ \t]*$(\n?)
      captures:
        1: punctuation.definition.heading.setext.markdown
        2: meta.whitespace.newline.markdown
      pop: 1
    - include: setext-heading-content

  setext-heading2:
    # https://spec.commonmark.org/0.30/#setext-headings
    - meta_scope: markup.heading.2.markdown
    - meta_content_scope: entity.name.section.markdown
    - match: ^[ ]{,3}(-+)[ \t]*$(\n?)
      captures:
        1: punctuation.definition.heading.setext.markdown
        2: meta.whitespace.newline.markdown
      pop: 1
    - include: setext-heading-content

  setext-heading-content:
    - match: '{{setext_escape}}'
      fail: setext-headings-or-paragraphs
    - include: emphasis
    - include: images
    - include: literals
    - include: links
    - include: markups

  paragraph:
    # https://spec.commonmark.org/0.30/#paragraphs
    - meta_scope: meta.paragraph.markdown
    - match: '{{setext_escape}}'
      fail: setext-headings-or-paragraphs
    - include: paragraph-end
    - include: inlines

  paragraph-end:
    - match: '{{paragraph_end}}'
      pop: 1

###[ LEAF BLOCKS: INDENTED CODE BLOCKS ]######################################

  indented-code-blocks:
    # https://spec.commonmark.org/0.30/#indented-code-blocks
    - match: '{{indented_code_block}}.*$\n?'
      scope: markup.raw.block.markdown

###[ LEAF BLOCKS: FENCED CODE BLOCKS ]########################################

  fenced-code-blocks:
    # https://spec.commonmark.org/0.30/#fenced-code-blocks
    - match: (?={{fenced_code_block_start}})
      push: fenced-code-block-content

  fenced-code-block-content:
    - match: $
      pop: 1
    - include: fenced-syntaxes
    - include: fenced-raw

  fenced-syntaxes:
    - include: fenced-actionscript
    - include: fenced-applescript
    - include: fenced-clojure
    - include: fenced-c
    - include: fenced-cpp
    - include: fenced-csharp
    - include: fenced-css
    - include: fenced-diff
    - include: fenced-dosbatch
    - include: fenced-erlang
    - include: fenced-graphviz
    - include: fenced-golang
    - include: fenced-haskell
    - include: fenced-html-php
    - include: fenced-html
    - include: fenced-java
    - include: fenced-javascript
    - include: fenced-jsonc
    - include: fenced-jspx
    - include: fenced-jsx
    - include: fenced-lisp
    - include: fenced-lua
    - include: fenced-matlab
    - include: fenced-objc
    - include: fenced-objcpp
    - include: fenced-ocaml
    - include: fenced-perl
    - include: fenced-php
    - include: fenced-python
    - include: fenced-regexp
    - include: fenced-rscript
    - include: fenced-ruby
    - include: fenced-rust
    - include: fenced-scala
    - include: fenced-shell
    - include: fenced-shell-script
    - include: fenced-sql
    - include: fenced-tsx
    - include: fenced-typescript
    - include: fenced-xml
    - include: fenced-yaml
    # 3rd-party syntaxes
    - include: fenced-ada
    - include: fenced-akh
    - include: fenced-arduino
    - include: fenced-coffee
    - include: fenced-dart
    - include: fenced-docker
    - include: fenced-elixir
    - include: fenced-fish
    - include: fenced-graphql
    - include: fenced-http
    - include: fenced-ini
    - include: fenced-jade
    - include: fenced-julia
    - include: fenced-kotlin
    - include: fenced-less
    - include: fenced-mermaid
    - include: fenced-nim
    - include: fenced-powershell
    - include: fenced-protobuf
    - include: fenced-reason
    - include: fenced-sass
    - include: fenced-scheme
    - include: fenced-scss
    - include: fenced-stata
    - include: fenced-svelte
    - include: fenced-swift
    - include: fenced-terraform
    - include: fenced-toml
    - include: fenced-twig
    - include: fenced-verilog
    - include: fenced-xonsh

  fenced-actionscript:
    - match: |-
         (?x)
          {{fenced_code_block_start}}
          ((?i:actionscript|as))
          {{fenced_code_block_trailing_infostring_characters}}
      captures:
        0: meta.code-fence.definition.begin.actionscript.markdown-gfm
        2: punctuation.definition.raw.code-fence.begin.markdown
        5: constant.other.language-name.markdown
      embed: scope:source.actionscript.2
      embed_scope:
        markup.raw.code-fence.actionscript.markdown-gfm
        source.actionscript.2
      escape: '{{fenced_code_block_escape}}'
      escape_captures:
        0: meta.code-fence.definition.end.actionscript.markdown-gfm
        1: punctuation.definition.raw.code-fence.end.markdown

  fenced-applescript:
    - match: |-
         (?x)
          {{fenced_code_block_start}}
          ((?i:applescript|osascript))
          {{fenced_code_block_trailing_infostring_characters}}
      captures:
        0: meta.code-fence.definition.begin.applescript.markdown-gfm
        2: punctuation.definition.raw.code-fence.begin.markdown
        5: constant.other.language-name.markdown
      embed: scope:source.applescript
      embed_scope:
        markup.raw.code-fence.applescript.markdown-gfm
        source.applescript
      escape: '{{fenced_code_block_escape}}'
      escape_captures:
        0: meta.code-fence.definition.end.applescript.markdown-gfm
        1: punctuation.definition.raw.code-fence.end.markdown

  fenced-clojure:
    - match: |-
         (?x)
          {{fenced_code_block_start}}
          ((?i:clojure|clj))
          {{fenced_code_block_trailing_infostring_characters}}
      captures:
        0: meta.code-fence.definition.begin.clojure.markdown-gfm
        2: punctuation.definition.raw.code-fence.begin.markdown
        5: constant.other.language-name.markdown
      embed: scope:source.clojure
      embed_scope:
        markup.raw.code-fence.clojure.markdown-gfm
        source.clojure
      escape: '{{fenced_code_block_escape}}'
      escape_captures:
        0: meta.code-fence.definition.end.clojure.markdown-gfm
        1: punctuation.definition.raw.code-fence.end.markdown

  fenced-c:
    - match: |-
         (?x)
          {{fenced_code_block_start}}
          ((?i:c|h))
          {{fenced_code_block_trailing_infostring_characters}}
      captures:
        0: meta.code-fence.definition.begin.c.markdown-gfm
        2: punctuation.definition.raw.code-fence.begin.markdown
        5: constant.other.language-name.markdown
      embed: scope:source.c
      embed_scope:
        markup.raw.code-fence.c.markdown-gfm
        source.c
      escape: '{{fenced_code_block_escape}}'
      escape_captures:
        0: meta.code-fence.definition.end.c.markdown-gfm
        1: punctuation.definition.raw.code-fence.end.markdown

  fenced-cpp:
    - match: |-
         (?x)
          {{fenced_code_block_start}}
          ((?i:c\+\+|cc|cpp|cxx|h\+\+|hpp|hxx))
          {{fenced_code_block_trailing_infostring_characters}}
      captures:
        0: meta.code-fence.definition.begin.c++.markdown-gfm
        2: punctuation.definition.raw.code-fence.begin.markdown
        5: constant.other.language-name.markdown
      embed: scope:source.c++
      embed_scope:
        markup.raw.code-fence.c++.markdown-gfm
        source.c++
      escape: '{{fenced_code_block_escape}}'
      escape_captures:
        0: meta.code-fence.definition.end.c++.markdown-gfm
        1: punctuation.definition.raw.code-fence.end.markdown

  fenced-csharp:
    - match: |-
         (?x)
          {{fenced_code_block_start}}
          ((?i:csharp|c\#|cs))
          {{fenced_code_block_trailing_infostring_characters}}
      captures:
        0: meta.code-fence.definition.begin.csharp.markdown-gfm
        2: punctuation.definition.raw.code-fence.begin.markdown
        5: constant.other.language-name.markdown
      embed: scope:source.cs
      embed_scope:
        markup.raw.code-fence.csharp.markdown-gfm
        source.cs
      escape: '{{fenced_code_block_escape}}'
      escape_captures:
        0: meta.code-fence.definition.end.csharp.markdown-gfm
        1: punctuation.definition.raw.code-fence.end.markdown

  fenced-css:
    - match: |-
         (?x)
          {{fenced_code_block_start}}
          ((?i:css))
          {{fenced_code_block_trailing_infostring_characters}}
      captures:
        0: meta.code-fence.definition.begin.css.markdown-gfm
        2: punctuation.definition.raw.code-fence.begin.markdown
        5: constant.other.language-name.markdown
      embed: scope:source.css
      embed_scope:
        markup.raw.code-fence.css.markdown-gfm
        source.css
      escape: '{{fenced_code_block_escape}}'
      escape_captures:
        0: meta.code-fence.definition.end.css.markdown-gfm
        1: punctuation.definition.raw.code-fence.end.markdown

  fenced-diff:
    - match: |-
         (?x)
          {{fenced_code_block_start}}
          ((?i:diff|patch))
          {{fenced_code_block_trailing_infostring_characters}}
      captures:
        0: meta.code-fence.definition.begin.diff.markdown-gfm
        2: punctuation.definition.raw.code-fence.begin.markdown
        5: constant.other.language-name.markdown
      embed: scope:source.diff
      embed_scope:
        markup.raw.code-fence.diff.markdown-gfm
        source.diff
      escape: '{{fenced_code_block_escape}}'
      escape_captures:
        0: meta.code-fence.definition.end.diff.markdown-gfm
        1: punctuation.definition.raw.code-fence.end.markdown

  fenced-dosbatch:
    - match: |-
         (?x)
          {{fenced_code_block_start}}
          ((?i:bat|cmd|dos))
          {{fenced_code_block_trailing_infostring_characters}}
      captures:
        0: meta.code-fence.definition.begin.dosbatch.markdown-gfm
        2: punctuation.definition.raw.code-fence.begin.markdown
        5: constant.other.language-name.markdown
      embed: scope:source.dosbatch
      embed_scope:
        markup.raw.code-fence.dosbatch.markdown-gfm
        source.dosbatch
      escape: '{{fenced_code_block_escape}}'
      escape_captures:
        0: meta.code-fence.definition.end.dosbatch.markdown-gfm
        1: punctuation.definition.raw.code-fence.end.markdown

  fenced-erlang:
    - match: |-
         (?x)
          {{fenced_code_block_start}}
          ((?i:erlang|escript))
          {{fenced_code_block_trailing_infostring_characters}}
      captures:
        0: meta.code-fence.definition.begin.erlang.markdown-gfm
        2: punctuation.definition.raw.code-fence.begin.markdown
        5: constant.other.language-name.markdown
      embed: scope:source.erlang
      embed_scope:
        markup.raw.code-fence.erlang.markdown-gfm
        source.erlang
      escape: '{{fenced_code_block_escape}}'
      escape_captures:
        0: meta.code-fence.definition.end.erlang.markdown-gfm
        1: punctuation.definition.raw.code-fence.end.markdown

  fenced-graphviz:
    - match: |-
         (?x)
          {{fenced_code_block_start}}
          ((?i:graphviz))
          {{fenced_code_block_trailing_infostring_characters}}
      captures:
        0: meta.code-fence.definition.begin.graphviz.markdown-gfm
        2: punctuation.definition.raw.code-fence.begin.markdown
        5: constant.other.language-name.markdown
      embed: scope:source.dot
      embed_scope:
        markup.raw.code-fence.graphviz.markdown-gfm
        source.dot
      escape: '{{fenced_code_block_escape}}'
      escape_captures:
        0: meta.code-fence.definition.end.graphviz.markdown-gfm
        1: punctuation.definition.raw.code-fence.end.markdown

  fenced-golang:
    - match: |-
         (?x)
          {{fenced_code_block_start}}
          ((?i:go(?:lang)?))
          {{fenced_code_block_trailing_infostring_characters}}
      captures:
        0: meta.code-fence.definition.begin.go.markdown-gfm
        2: punctuation.definition.raw.code-fence.begin.markdown
        5: constant.other.language-name.markdown
      embed: scope:source.go
      embed_scope:
        markup.raw.code-fence.go.markdown-gfm
        source.go
      escape: '{{fenced_code_block_escape}}'
      escape_captures:
        0: meta.code-fence.definition.end.go.markdown-gfm
        1: punctuation.definition.raw.code-fence.end.markdown

  fenced-haskell:
    - match: |-
         (?x)
          {{fenced_code_block_start}}
          ((?i:haskell))
          {{fenced_code_block_trailing_infostring_characters}}
      captures:
        0: meta.code-fence.definition.begin.haskell.markdown-gfm
        2: punctuation.definition.raw.code-fence.begin.markdown
        5: constant.other.language-name.markdown
      embed: scope:source.haskell
      embed_scope:
        markup.raw.code-fence.haskell.markdown-gfm
        source.haskell
      escape: '{{fenced_code_block_escape}}'
      escape_captures:
        0: meta.code-fence.definition.end.haskell.markdown-gfm
        1: punctuation.definition.raw.code-fence.end.markdown

  fenced-html-php:
    - match: |-
         (?x)
          {{fenced_code_block_start}}
          ((?i:html\+php))
          {{fenced_code_block_trailing_infostring_characters}}
      captures:
        0: meta.code-fence.definition.begin.html-php.markdown-gfm
        2: punctuation.definition.raw.code-fence.begin.markdown
        5: constant.other.language-name.markdown
      embed: scope:embedding.php
      embed_scope:
        markup.raw.code-fence.html-php.markdown-gfm
        embedding.php
      escape: '{{fenced_code_block_escape}}'
      escape_captures:
        0: meta.code-fence.definition.end.html-php.markdown-gfm
        1: punctuation.definition.raw.code-fence.end.markdown

  fenced-html:
    - match: |-
         (?x)
          {{fenced_code_block_start}}
          ((?i:html))
          {{fenced_code_block_trailing_infostring_characters}}
      captures:
        0: meta.code-fence.definition.begin.html.markdown-gfm
        2: punctuation.definition.raw.code-fence.begin.markdown
        5: constant.other.language-name.markdown
      embed: scope:text.html.basic
      embed_scope:
        markup.raw.code-fence.html.markdown-gfm
        text.html.basic
      escape: '{{fenced_code_block_escape}}'
      escape_captures:
        0: meta.code-fence.definition.end.html.markdown-gfm
        1: punctuation.definition.raw.code-fence.end.markdown

  fenced-java:
    - match: |-
         (?x)
          {{fenced_code_block_start}}
          ((?i:java))
          {{fenced_code_block_trailing_infostring_characters}}
      captures:
        0: meta.code-fence.definition.begin.java.markdown-gfm
        2: punctuation.definition.raw.code-fence.begin.markdown
        5: constant.other.language-name.markdown
      embed: scope:source.java
      embed_scope:
        markup.raw.code-fence.java.markdown-gfm
        source.java
      escape: '{{fenced_code_block_escape}}'
      escape_captures:
        0: meta.code-fence.definition.end.java.markdown-gfm
        1: punctuation.definition.raw.code-fence.end.markdown

  fenced-javascript:
    - match: |-
         (?x)
          {{fenced_code_block_start}}
          ((?i:javascript|js))
          {{fenced_code_block_trailing_infostring_characters}}
      captures:
        0: meta.code-fence.definition.begin.javascript.markdown-gfm
        2: punctuation.definition.raw.code-fence.begin.markdown
        5: constant.other.language-name.markdown
      embed: scope:source.js
      embed_scope:
        markup.raw.code-fence.javascript.markdown-gfm
        source.js
      escape: '{{fenced_code_block_escape}}'
      escape_captures:
        0: meta.code-fence.definition.end.javascript.markdown-gfm
        1: punctuation.definition.raw.code-fence.end.markdown

  fenced-jsonc:
    - match: |-
         (?x)
          {{fenced_code_block_start}}
          ((?i:jsonc?))
          {{fenced_code_block_trailing_infostring_characters}}
      captures:
        0: meta.code-fence.definition.begin.json.markdown-gfm
        2: punctuation.definition.raw.code-fence.begin.markdown
        5: constant.other.language-name.markdown
      embed: scope:source.json
      embed_scope:
        markup.raw.code-fence.json.markdown-gfm
        source.json
      escape: '{{fenced_code_block_escape}}'
      escape_captures:
        0: meta.code-fence.definition.end.json.markdown-gfm
        1: punctuation.definition.raw.code-fence.end.markdown

  fenced-jspx:
    - match: |-
         (?x)
          {{fenced_code_block_start}}
          ((?i:jspx?))
          {{fenced_code_block_trailing_infostring_characters}}
      captures:
        0: meta.code-fence.definition.begin.jsp.markdown-gfm
        2: punctuation.definition.raw.code-fence.begin.markdown
        5: constant.other.language-name.markdown
      embed: scope:text.html.jsp
      embed_scope:
        markup.raw.code-fence.jsp.markdown-gfm
        text.html.jsp
      escape: '{{fenced_code_block_escape}}'
      escape_captures:
        0: meta.code-fence.definition.end.jsp.markdown-gfm
        1: punctuation.definition.raw.code-fence.end.markdown

  fenced-jsx:
    - match: |-
         (?x)
          {{fenced_code_block_start}}
          ((?i:jsx))
          {{fenced_code_block_trailing_infostring_characters}}
      captures:
        0: meta.code-fence.definition.begin.jsx.markdown-gfm
        2: punctuation.definition.raw.code-fence.begin.markdown
        5: constant.other.language-name.markdown
      embed: scope:source.jsx
      embed_scope:
        markup.raw.code-fence.jsx.markdown-gfm
        source.jsx
      escape: '{{fenced_code_block_escape}}'
      escape_captures:
        0: meta.code-fence.definition.end.jsx.markdown-gfm
        1: punctuation.definition.raw.code-fence.end.markdown

  fenced-lisp:
    - match: |-
         (?x)
          {{fenced_code_block_start}}
          ((?i:lisp))
          {{fenced_code_block_trailing_infostring_characters}}
      captures:
        0: meta.code-fence.definition.begin.lisp.markdown-gfm
        2: punctuation.definition.raw.code-fence.begin.markdown
        5: constant.other.language-name.markdown
      embed: scope:source.lisp
      embed_scope:
        markup.raw.code-fence.lisp.markdown-gfm
        source.lisp
      escape: '{{fenced_code_block_escape}}'
      escape_captures:
        0: meta.code-fence.definition.end.lisp.markdown-gfm
        1: punctuation.definition.raw.code-fence.end.markdown

  fenced-lua:
    - match: |-
         (?x)
          {{fenced_code_block_start}}
          ((?i:lua))
          {{fenced_code_block_trailing_infostring_characters}}
      captures:
        0: meta.code-fence.definition.begin.lua.markdown-gfm
        2: punctuation.definition.raw.code-fence.begin.markdown
        5: constant.other.language-name.markdown
      embed: scope:source.lua
      embed_scope:
        markup.raw.code-fence.lua.markdown-gfm
        source.lua
      escape: '{{fenced_code_block_escape}}'
      escape_captures:
        0: meta.code-fence.definition.end.lua.markdown-gfm
        1: punctuation.definition.raw.code-fence.end.markdown

  fenced-matlab:
    - match: |-
         (?x)
          {{fenced_code_block_start}}
          ((?i:matlab))
          {{fenced_code_block_trailing_infostring_characters}}
      captures:
        0: meta.code-fence.definition.begin.matlab.markdown-gfm
        2: punctuation.definition.raw.code-fence.begin.markdown
        5: constant.other.language-name.markdown
      embed: scope:source.matlab
      embed_scope:
        markup.raw.code-fence.matlab.markdown-gfm
        source.matlab
      escape: '{{fenced_code_block_escape}}'
      escape_captures:
        0: meta.code-fence.definition.end.matlab.markdown-gfm
        1: punctuation.definition.raw.code-fence.end.markdown

  fenced-objc:
    - match: |-
         (?x)
          {{fenced_code_block_start}}
          ((?i:objc|obj-c|objectivec|objective-c))
          {{fenced_code_block_trailing_infostring_characters}}
      captures:
        0: meta.code-fence.definition.begin.objc.markdown-gfm
        2: punctuation.definition.raw.code-fence.begin.markdown
        5: constant.other.language-name.markdown
      embed: scope:source.objc
      embed_scope:
        markup.raw.code-fence.objc.markdown-gfm
        source.objc
      escape: '{{fenced_code_block_escape}}'
      escape_captures:
        0: meta.code-fence.definition.end.objc.markdown-gfm
        1: punctuation.definition.raw.code-fence.end.markdown

  fenced-objcpp:
    - match: |-
         (?x)
          {{fenced_code_block_start}}
          ((?i:objc\+\+|obj-c\+\+|objectivec\+\+|objective-c\+\+))
          {{fenced_code_block_trailing_infostring_characters}}
      captures:
        0: meta.code-fence.definition.begin.objc++.markdown-gfm
        2: punctuation.definition.raw.code-fence.begin.markdown
        5: constant.other.language-name.markdown
      embed: scope:source.objc++
      embed_scope:
        markup.raw.code-fence.objc++.markdown-gfm
        source.objc++
      escape: '{{fenced_code_block_escape}}'
      escape_captures:
        0: meta.code-fence.definition.end.objc++.markdown-gfm
        1: punctuation.definition.raw.code-fence.end.markdown

  fenced-ocaml:
    - match: |-
         (?x)
          {{fenced_code_block_start}}
          ((?i:ocaml))
          {{fenced_code_block_trailing_infostring_characters}}
      captures:
        0: meta.code-fence.definition.begin.ocaml.markdown-gfm
        2: punctuation.definition.raw.code-fence.begin.markdown
        5: constant.other.language-name.markdown
      embed: scope:source.ocaml
      embed_scope:
        markup.raw.code-fence.ocaml.markdown-gfm
        source.ocaml
      escape: '{{fenced_code_block_escape}}'
      escape_captures:
        0: meta.code-fence.definition.end.ocaml.markdown-gfm
        1: punctuation.definition.raw.code-fence.end.markdown

  fenced-perl:
    - match: |-
         (?x)
          {{fenced_code_block_start}}
          ((?i:perl))
          {{fenced_code_block_trailing_infostring_characters}}
      captures:
        0: meta.code-fence.definition.begin.perl.markdown-gfm
        2: punctuation.definition.raw.code-fence.begin.markdown
        5: constant.other.language-name.markdown
      embed: scope:source.perl
      embed_scope:
        markup.raw.code-fence.perl.markdown-gfm
        source.perl
      escape: '{{fenced_code_block_escape}}'
      escape_captures:
        0: meta.code-fence.definition.end.perl.markdown-gfm
        1: punctuation.definition.raw.code-fence.end.markdown

  fenced-php:
    - match: |-
         (?x)
          {{fenced_code_block_start}}
          ((?i:php|inc))
          {{fenced_code_block_trailing_infostring_characters}}
      captures:
        0: meta.code-fence.definition.begin.php.markdown-gfm
        2: punctuation.definition.raw.code-fence.begin.markdown
        5: constant.other.language-name.markdown
      embed: scope:source.php
      embed_scope:
        markup.raw.code-fence.php.markdown-gfm
        source.php
      escape: '{{fenced_code_block_escape}}'
      escape_captures:
        0: meta.code-fence.definition.end.php.markdown-gfm
        1: punctuation.definition.raw.code-fence.end.markdown

  fenced-python:
    - match: |-
         (?x)
          {{fenced_code_block_start}}
          ((?i:python|py))
          {{fenced_code_block_trailing_infostring_characters}}
      captures:
        0: meta.code-fence.definition.begin.python.markdown-gfm
        2: punctuation.definition.raw.code-fence.begin.markdown
        5: constant.other.language-name.markdown
      embed: scope:source.python
      embed_scope:
        markup.raw.code-fence.python.markdown-gfm
        source.python
      escape: '{{fenced_code_block_escape}}'
      escape_captures:
        0: meta.code-fence.definition.end.python.markdown-gfm
        1: punctuation.definition.raw.code-fence.end.markdown

  fenced-regexp:
    - match: |-
         (?x)
          {{fenced_code_block_start}}
          ((?i:regexp?))
          {{fenced_code_block_trailing_infostring_characters}}
      captures:
        0: meta.code-fence.definition.begin.regexp.markdown-gfm
        2: punctuation.definition.raw.code-fence.begin.markdown
        5: constant.other.language-name.markdown
      embed: scope:source.regexp
      embed_scope:
        markup.raw.code-fence.regexp.markdown-gfm
        source.regexp
      escape: '{{fenced_code_block_escape}}'
      escape_captures:
        0: meta.code-fence.definition.end.regexp.markdown-gfm
        1: punctuation.definition.raw.code-fence.end.markdown

  fenced-rscript:
    - match: |-
         (?x)
          {{fenced_code_block_start}}
          ((?i:rscript|r|splus))
          {{fenced_code_block_trailing_infostring_characters}}
      captures:
        0: meta.code-fence.definition.begin.r.markdown-gfm
        2: punctuation.definition.raw.code-fence.begin.markdown
        5: constant.other.language-name.markdown
      embed: scope:source.r
      embed_scope:
        markup.raw.code-fence.r.markdown-gfm
        source.r
      escape: '{{fenced_code_block_escape}}'
      escape_captures:
        0: meta.code-fence.definition.end.r.markdown-gfm
        1: punctuation.definition.raw.code-fence.end.markdown

  fenced-ruby:
    - match: |-
         (?x)
          {{fenced_code_block_start}}
          ((?i:ruby|rb|rbx))
          {{fenced_code_block_trailing_infostring_characters}}
      captures:
        0: meta.code-fence.definition.begin.ruby.markdown-gfm
        2: punctuation.definition.raw.code-fence.begin.markdown
        5: constant.other.language-name.markdown
      embed: scope:source.ruby
      embed_scope:
        markup.raw.code-fence.ruby.markdown-gfm
        source.ruby
      escape: '{{fenced_code_block_escape}}'
      escape_captures:
        0: meta.code-fence.definition.end.ruby.markdown-gfm
        1: punctuation.definition.raw.code-fence.end.markdown

  fenced-rust:
    - match: |-
         (?x)
          {{fenced_code_block_start}}
          ((?i:rust|rs))
          {{fenced_code_block_trailing_infostring_characters}}
      captures:
        0: meta.code-fence.definition.begin.rust.markdown-gfm
        2: punctuation.definition.raw.code-fence.begin.markdown
        5: constant.other.language-name.markdown
      embed: scope:source.rust
      embed_scope:
        markup.raw.code-fence.rust.markdown-gfm
        source.rust
      escape: '{{fenced_code_block_escape}}'
      escape_captures:
        0: meta.code-fence.definition.end.rust.markdown-gfm
        1: punctuation.definition.raw.code-fence.end.markdown

  fenced-scala:
    - match: |-
         (?x)
          {{fenced_code_block_start}}
          ((?i:scala))
          {{fenced_code_block_trailing_infostring_characters}}
      captures:
        0: meta.code-fence.definition.begin.scala.markdown-gfm
        2: punctuation.definition.raw.code-fence.begin.markdown
        5: constant.other.language-name.markdown
      embed: scope:source.scala
      embed_scope:
        markup.raw.code-fence.scala.markdown-gfm
        source.scala
      escape: '{{fenced_code_block_escape}}'
      escape_captures:
        0: meta.code-fence.definition.end.scala.markdown-gfm
        1: punctuation.definition.raw.code-fence.end.markdown

  fenced-shell:
    - match: |-
         (?x)
          {{fenced_code_block_start}}
          ((?i:console|shell))
          {{fenced_code_block_trailing_infostring_characters}}
      captures:
        0: meta.code-fence.definition.begin.shell.markdown-gfm
        2: punctuation.definition.raw.code-fence.begin.markdown
        5: constant.other.language-name.markdown
      embed: scope:source.shell.interactive.markdown
      embed_scope:
        markup.raw.code-fence.shell.markdown-gfm
        source.shell.interactive.markdown
      escape: '{{fenced_code_block_escape}}'
      escape_captures:
        0: meta.code-fence.definition.end.shell.markdown-gfm
        1: punctuation.definition.raw.code-fence.end.markdown

  fenced-shell-script:
    - match: |-
         (?x)
          {{fenced_code_block_start}}
          ((?i:shell-script|sh|bash|zsh))
          {{fenced_code_block_trailing_infostring_characters}}
      captures:
        0: meta.code-fence.definition.begin.shell-script.markdown-gfm
        2: punctuation.definition.raw.code-fence.begin.markdown
        5: constant.other.language-name.markdown
      embed: scope:source.shell.bash
      embed_scope:
        markup.raw.code-fence.shell-script.markdown-gfm
        source.shell.bash
      escape: '{{fenced_code_block_escape}}'
      escape_captures:
        0: meta.code-fence.definition.end.shell-script.markdown-gfm
        1: punctuation.definition.raw.code-fence.end.markdown

  fenced-sql:
    - match: |-
         (?x)
          {{fenced_code_block_start}}
          ((?i:sql))
          {{fenced_code_block_trailing_infostring_characters}}
      captures:
        0: meta.code-fence.definition.begin.sql.markdown-gfm
        2: punctuation.definition.raw.code-fence.begin.markdown
        5: constant.other.language-name.markdown
      embed: scope:source.sql
      embed_scope:
        markup.raw.code-fence.sql.markdown-gfm
        source.sql
      escape: '{{fenced_code_block_escape}}'
      escape_captures:
        0: meta.code-fence.definition.end.sql.markdown-gfm
        1: punctuation.definition.raw.code-fence.end.markdown

  fenced-tsx:
    - match: |-
         (?x)
          {{fenced_code_block_start}}
          ((?i:tsx))
          {{fenced_code_block_trailing_infostring_characters}}
      captures:
        0: meta.code-fence.definition.begin.tsx.markdown-gfm
        2: punctuation.definition.raw.code-fence.begin.markdown
        5: constant.other.language-name.markdown
      embed: scope:source.tsx
      embed_scope:
        markup.raw.code-fence.tsx.markdown-gfm
        source.tsx
      escape: '{{fenced_code_block_escape}}'
      escape_captures:
        0: meta.code-fence.definition.end.tsx.markdown-gfm
        1: punctuation.definition.raw.code-fence.end.markdown

  fenced-typescript:
    - match: |-
         (?x)
          {{fenced_code_block_start}}
          ((?i:typescript|ts))
          {{fenced_code_block_trailing_infostring_characters}}
      captures:
        0: meta.code-fence.definition.begin.typescript.markdown-gfm
        2: punctuation.definition.raw.code-fence.begin.markdown
        5: constant.other.language-name.markdown
      embed: scope:source.ts
      embed_scope:
        markup.raw.code-fence.typescript.markdown-gfm
        source.ts
      escape: '{{fenced_code_block_escape}}'
      escape_captures:
        0: meta.code-fence.definition.end.typescript.markdown-gfm
        1: punctuation.definition.raw.code-fence.end.markdown

  fenced-xml:
    - match: |-
         (?x)
          {{fenced_code_block_start}}
          ((?i:atom|plist|svg|xjb|xml|xsd|xsl))
          {{fenced_code_block_trailing_infostring_characters}}
      captures:
        0: meta.code-fence.definition.begin.xml.markdown-gfm
        2: punctuation.definition.raw.code-fence.begin.markdown
        5: constant.other.language-name.markdown
      embed: scope:text.xml
      embed_scope:
        markup.raw.code-fence.xml.markdown-gfm
        text.xml
      escape: '{{fenced_code_block_escape}}'
      escape_captures:
        0: meta.code-fence.definition.end.xml.markdown-gfm
        1: punctuation.definition.raw.code-fence.end.markdown

  fenced-yaml:
    - match: |-
         (?x)
          {{fenced_code_block_start}}
          ((?i:yaml|yml))
          {{fenced_code_block_trailing_infostring_characters}}
      captures:
        0: meta.code-fence.definition.begin.yaml.markdown-gfm
        2: punctuation.definition.raw.code-fence.begin.markdown
        5: constant.other.language-name.markdown
      embed: scope:source.yaml
      embed_scope:
        markup.raw.code-fence.yaml.markdown-gfm
        source.yaml
      escape: '{{fenced_code_block_escape}}'
      escape_captures:
        0: meta.code-fence.definition.end.yaml.markdown-gfm
        1: punctuation.definition.raw.code-fence.end.markdown

  fenced-raw:
    - match: |-
         (?x)
          {{fenced_code_block_start}}
          {{fenced_code_block_language}}?
          .*$\n?       # all characters until EOL
      captures:
        0: meta.code-fence.definition.begin.text.markdown-gfm
        2: punctuation.definition.raw.code-fence.begin.markdown
        5: constant.other.language-name.markdown
      push: fenced-raw-content

  fenced-raw-content:
    - meta_content_scope: markup.raw.code-fence.markdown-gfm
    - match: '{{fenced_code_block_escape}}'
      captures:
        0: meta.code-fence.definition.end.text.markdown-gfm
        1: punctuation.definition.raw.code-fence.end.markdown
      pop: 1

  fenced-ada:
    - match: |-
         (?x)
          {{fenced_code_block_start}}
          ((?i:ada))
          {{fenced_code_block_trailing_infostring_characters}}
      captures:
        0: meta.code-fence.definition.begin.ada.markdown-gfm
        2: punctuation.definition.raw.code-fence.begin.markdown
        5: constant.other.language-name.markdown
      embed: scope:source.ada
      embed_scope:
        markup.raw.code-fence.ada.markdown-gfm
        source.ada
      escape: '{{fenced_code_block_escape}}'
      escape_captures:
        0: meta.code-fence.definition.end.ada.markdown-gfm
        1: punctuation.definition.raw.code-fence.end.markdown

  fenced-akh:
    - match: |-
         (?x)
          {{fenced_code_block_start}}
          ((?i:akh))
          {{fenced_code_block_trailing_infostring_characters}}
      captures:
        0: meta.code-fence.definition.begin.akh.markdown-gfm
        2: punctuation.definition.raw.code-fence.begin.markdown
        5: constant.other.language-name.markdown
      embed: scope:source.akh
      embed_scope:
        markup.raw.code-fence.akh.markdown-gfm
        source.akh
      escape: '{{fenced_code_block_escape}}'
      escape_captures:
        0: meta.code-fence.definition.end.akh.markdown-gfm
        1: punctuation.definition.raw.code-fence.end.markdown

  fenced-arduino:
    - match: |-
         (?x)
          {{fenced_code_block_start}}
          ((?i:arduino|ino))
          {{fenced_code_block_trailing_infostring_characters}}
      captures:
        0: meta.code-fence.definition.begin.arduino.markdown-gfm
        2: punctuation.definition.raw.code-fence.begin.markdown
        5: constant.other.language-name.markdown
      embed: scope:source.arduino
      embed_scope:
        markup.raw.code-fence.arduino.markdown-gfm
        source.arduino
      escape: '{{fenced_code_block_escape}}'
      escape_captures:
        0: meta.code-fence.definition.end.arduino.markdown-gfm
        1: punctuation.definition.raw.code-fence.end.markdown

  fenced-coffee:
    - match: |-
         (?x)
          {{fenced_code_block_start}}
          ((?i:coffee(?:script)?|cjsx|cson|iced))
          {{fenced_code_block_trailing_infostring_characters}}
      captures:
        0: meta.code-fence.definition.begin.coffee.markdown-gfm
        2: punctuation.definition.raw.code-fence.begin.markdown
        5: constant.other.language-name.markdown
      embed: scope:source.coffee
      embed_scope:
        markup.raw.code-fence.coffee.markdown-gfm
        source.coffee
      escape: '{{fenced_code_block_escape}}'
      escape_captures:
        0: meta.code-fence.definition.end.coffee.markdown-gfm
        1: punctuation.definition.raw.code-fence.end.markdown

  fenced-dart:
    - match: |-
         (?x)
          {{fenced_code_block_start}}
          ((?i:dart))
          {{fenced_code_block_trailing_infostring_characters}}
      captures:
        0: meta.code-fence.definition.begin.dart.markdown-gfm
        2: punctuation.definition.raw.code-fence.begin.markdown
        5: constant.other.language-name.markdown
      embed: scope:source.dart
      embed_scope:
        markup.raw.code-fence.dart.markdown-gfm
        source.dart
      escape: '{{fenced_code_block_escape}}'
      escape_captures:
        0: meta.code-fence.definition.end.dart.markdown-gfm
        1: punctuation.definition.raw.code-fence.end.markdown

  fenced-docker:
    - match: |-
         (?x)
          {{fenced_code_block_start}}
          ((?i:docker(?:file)?))
          {{fenced_code_block_trailing_infostring_characters}}
      captures:
        0: meta.code-fence.definition.begin.docker.markdown-gfm
        2: punctuation.definition.raw.code-fence.begin.markdown
        5: constant.other.language-name.markdown
      embed: scope:source.shell.docker
      embed_scope:
        markup.raw.code-fence.docker.markdown-gfm
        source.shell.docker
      escape: '{{fenced_code_block_escape}}'
      escape_captures:
        0: meta.code-fence.definition.end.docker.markdown-gfm
        1: punctuation.definition.raw.code-fence.end.markdown

  fenced-elixir:
    - match: |-
         (?x)
          {{fenced_code_block_start}}
          ((?i:elixir))
          {{fenced_code_block_trailing_infostring_characters}}
      captures:
        0: meta.code-fence.definition.begin.elixir.markdown-gfm
        2: punctuation.definition.raw.code-fence.begin.markdown
        5: constant.other.language-name.markdown
      embed: scope:source.elixir
      embed_scope:
        markup.raw.code-fence.elixir.markdown-gfm
        source.elixir
      escape: '{{fenced_code_block_escape}}'
      escape_captures:
        0: meta.code-fence.definition.end.elixir.markdown-gfm
        1: punctuation.definition.raw.code-fence.end.markdown

  fenced-fish:
    - match: |-
         (?x)
          {{fenced_code_block_start}}
          ((?i:fish))
          {{fenced_code_block_trailing_infostring_characters}}
      captures:
        0: meta.code-fence.definition.begin.fish.markdown-gfm
        2: punctuation.definition.raw.code-fence.begin.markdown
        5: constant.other.language-name.markdown
      embed: scope:source.shell.fish
      embed_scope:
        markup.raw.code-fence.fish.markdown-gfm
        source.shell.fish
      escape: '{{fenced_code_block_escape}}'
      escape_captures:
        0: meta.code-fence.definition.end.fish.markdown-gfm
        1: punctuation.definition.raw.code-fence.end.markdown

  fenced-graphql:
    - match: |-
         (?x)
          {{fenced_code_block_start}}
          ((?i:graphql))
          {{fenced_code_block_trailing_infostring_characters}}
      captures:
        0: meta.code-fence.definition.begin.graphql.markdown-gfm
        2: punctuation.definition.raw.code-fence.begin.markdown
        5: constant.other.language-name.markdown
      embed: scope:source.graphql
      embed_scope:
        markup.raw.code-fence.graphql.markdown-gfm
        source.graphql
      escape: '{{fenced_code_block_escape}}'
      escape_captures:
        0: meta.code-fence.definition.end.graphql.markdown-gfm
        1: punctuation.definition.raw.code-fence.end.markdown

  fenced-http:
    - match: |-
         (?x)
          {{fenced_code_block_start}}
          ((?i:http))
          {{fenced_code_block_trailing_infostring_characters}}
      captures:
        0: meta.code-fence.definition.begin.http.markdown-gfm
        2: punctuation.definition.raw.code-fence.begin.markdown
        5: constant.other.language-name.markdown
      embed: scope:text.http-request-response
      embed_scope:
        markup.raw.code-fence.http.markdown-gfm
        text.http-request-response
      escape: '{{fenced_code_block_escape}}'
      escape_captures:
        0: meta.code-fence.definition.end.http.markdown-gfm
        1: punctuation.definition.raw.code-fence.end.markdown

  fenced-ini:
    - match: |-
         (?x)
          {{fenced_code_block_start}}
          ((?i:ini))
          {{fenced_code_block_trailing_infostring_characters}}
      captures:
        0: meta.code-fence.definition.begin.ini.markdown-gfm
        2: punctuation.definition.raw.code-fence.begin.markdown
        5: constant.other.language-name.markdown
      embed: scope:source.ini
      embed_scope:
        markup.raw.code-fence.ini.markdown-gfm
        source.ini
      escape: '{{fenced_code_block_escape}}'
      escape_captures:
        0: meta.code-fence.definition.end.ini.markdown-gfm
        1: punctuation.definition.raw.code-fence.end.markdown

  fenced-jade:
    - match: |-
         (?x)
          {{fenced_code_block_start}}
          ((?i:jade))
          {{fenced_code_block_trailing_infostring_characters}}
      captures:
        0: meta.code-fence.definition.begin.jade.markdown-gfm
        2: punctuation.definition.raw.code-fence.begin.markdown
        5: constant.other.language-name.markdown
      embed: scope:source.jade
      embed_scope:
        markup.raw.code-fence.jade.markdown-gfm
        source.jade
      escape: '{{fenced_code_block_escape}}'
      escape_captures:
        0: meta.code-fence.definition.end.jade.markdown-gfm
        1: punctuation.definition.raw.code-fence.end.markdown

  fenced-julia:
    - match: |-
         (?x)
          {{fenced_code_block_start}}
          ((?i:julia))
          {{fenced_code_block_trailing_infostring_characters}}
      captures:
        0: meta.code-fence.definition.begin.julia.markdown-gfm
        2: punctuation.definition.raw.code-fence.begin.markdown
        5: constant.other.language-name.markdown
      embed: scope:source.julia
      embed_scope:
        markup.raw.code-fence.julia.markdown-gfm
        source.julia
      escape: '{{fenced_code_block_escape}}'
      escape_captures:
        0: meta.code-fence.definition.end.julia.markdown-gfm
        1: punctuation.definition.raw.code-fence.end.markdown

  fenced-kotlin:
    - match: |-
         (?x)
          {{fenced_code_block_start}}
          ((?i:kotlin))
          {{fenced_code_block_trailing_infostring_characters}}
      captures:
        0: meta.code-fence.definition.begin.kotlin.markdown-gfm
        2: punctuation.definition.raw.code-fence.begin.markdown
        5: constant.other.language-name.markdown
      embed: scope:source.kotlin
      embed_scope:
        markup.raw.code-fence.kotlin.markdown-gfm
        source.kotlin
      escape: '{{fenced_code_block_escape}}'
      escape_captures:
        0: meta.code-fence.definition.end.kotlin.markdown-gfm
        1: punctuation.definition.raw.code-fence.end.markdown

  fenced-less:
    - match: |-
         (?x)
          {{fenced_code_block_start}}
          ((?i:less))
          {{fenced_code_block_trailing_infostring_characters}}
      captures:
        0: meta.code-fence.definition.begin.less.markdown-gfm
        2: punctuation.definition.raw.code-fence.begin.markdown
        5: constant.other.language-name.markdown
      embed: scope:source.less
      embed_scope:
        markup.raw.code-fence.less.markdown-gfm
        source.less
      escape: '{{fenced_code_block_escape}}'
      escape_captures:
        0: meta.code-fence.definition.end.less.markdown-gfm
        1: punctuation.definition.raw.code-fence.end.markdown

  fenced-mermaid:
    - match: |-
         (?x)
          {{fenced_code_block_start}}
          ((?i:mermaid))
          {{fenced_code_block_trailing_infostring_characters}}
      captures:
        0: meta.code-fence.definition.begin.mermaid.markdown-gfm
        2: punctuation.definition.raw.code-fence.begin.markdown
        5: constant.other.language-name.markdown
      embed: scope:source.mermaid

      embed_scope:
        source.mermaid
        markup.raw.code-fence.mermaid.markdown-gfm
        source.mermaid.embedded.markdown-gfm
      escape: '{{fenced_code_block_escape}}'
      escape_captures:
        0: meta.code-fence.definition.end.mermaid.markdown-gfm
        1: punctuation.definition.raw.code-fence.end.markdown

  fenced-nim:
    - match: |-
         (?x)
          {{fenced_code_block_start}}
          ((?i:nim))
          {{fenced_code_block_trailing_infostring_characters}}
      captures:
        0: meta.code-fence.definition.begin.nim.markdown-gfm
        2: punctuation.definition.raw.code-fence.begin.markdown
        5: constant.other.language-name.markdown
      embed: scope:source.nim
      embed_scope:
        markup.raw.code-fence.nim.markdown-gfm
        source.nim
      escape: '{{fenced_code_block_escape}}'
      escape_captures:
        0: meta.code-fence.definition.end.nim.markdown-gfm
        1: punctuation.definition.raw.code-fence.end.markdown

  fenced-powershell:
    - match: |-
         (?x)
          {{fenced_code_block_start}}
          ((?i:pwsh|powershell))
          {{fenced_code_block_trailing_infostring_characters}}
      captures:
        0: meta.code-fence.definition.begin.powershell.markdown-gfm
        2: punctuation.definition.raw.code-fence.begin.markdown
        5: constant.other.language-name.markdown
      embed: scope:source.powershell
      embed_scope:
        markup.raw.code-fence.powershell.markdown-gfm
        source.powershell
      escape: '{{fenced_code_block_escape}}'
      escape_captures:
        0: meta.code-fence.definition.end.powershell.markdown-gfm
        1: punctuation.definition.raw.code-fence.end.markdown

  fenced-protobuf:
    - match: |-
         (?x)
          {{fenced_code_block_start}}
          ((?i:protobuf))
          {{fenced_code_block_trailing_infostring_characters}}
      captures:
        0: meta.code-fence.definition.begin.protobuf.markdown-gfm
        2: punctuation.definition.raw.code-fence.begin.markdown
        5: constant.other.language-name.markdown
      embed: scope:source.proto
      embed_scope:
        markup.raw.code-fence.protobuf.markdown-gfm
        source.proto
      escape: '{{fenced_code_block_escape}}'
      escape_captures:
        0: meta.code-fence.definition.end.protobuf.markdown-gfm
        1: punctuation.definition.raw.code-fence.end.markdown

  fenced-reason:
    - match: |-
         (?x)
          {{fenced_code_block_start}}
          ((?i:re|reason))
          {{fenced_code_block_trailing_infostring_characters}}
      captures:
        0: meta.code-fence.definition.begin.reason.markdown-gfm
        2: punctuation.definition.raw.code-fence.begin.markdown
        5: constant.other.language-name.markdown
      embed: scope:source.reason
      embed_scope:
        markup.raw.code-fence.reason.markdown-gfm
        source.reason
      escape: '{{fenced_code_block_escape}}'
      escape_captures:
        0: meta.code-fence.definition.end.reason.markdown-gfm
        1: punctuation.definition.raw.code-fence.end.markdown

  fenced-sass:
    - match: |-
         (?x)
          {{fenced_code_block_start}}
          ((?i:sass))
          {{fenced_code_block_trailing_infostring_characters}}
      captures:
        0: meta.code-fence.definition.begin.sass.markdown-gfm
        2: punctuation.definition.raw.code-fence.begin.markdown
        5: constant.other.language-name.markdown
      embed: scope:source.sass
      embed_scope:
        markup.raw.code-fence.sass.markdown-gfm
        source.sass
      escape: '{{fenced_code_block_escape}}'
      escape_captures:
        0: meta.code-fence.definition.end.sass.markdown-gfm
        1: punctuation.definition.raw.code-fence.end.markdown

  fenced-scheme:
    - match: |-
         (?x)
          {{fenced_code_block_start}}
          ((?i:scheme))
          {{fenced_code_block_trailing_infostring_characters}}
      captures:
        0: meta.code-fence.definition.begin.scheme.markdown-gfm
        2: punctuation.definition.raw.code-fence.begin.markdown
        5: constant.other.language-name.markdown
      embed: scope:source.scheme
      embed_scope:
        markup.raw.code-fence.scheme.markdown-gfm
        source.scheme
      escape: '{{fenced_code_block_escape}}'
      escape_captures:
        0: meta.code-fence.definition.end.scheme.markdown-gfm
        1: punctuation.definition.raw.code-fence.end.markdown

  fenced-scss:
    - match: |-
         (?x)
          {{fenced_code_block_start}}
          ((?i:scss))
          {{fenced_code_block_trailing_infostring_characters}}
      captures:
        0: meta.code-fence.definition.begin.scss.markdown-gfm
        2: punctuation.definition.raw.code-fence.begin.markdown
        5: constant.other.language-name.markdown
      embed: scope:source.scss
      embed_scope:
        markup.raw.code-fence.scss.markdown-gfm
        source.scss
      escape: '{{fenced_code_block_escape}}'
      escape_captures:
        0: meta.code-fence.definition.end.scss.markdown-gfm
        1: punctuation.definition.raw.code-fence.end.markdown

  fenced-stata:
    - match: |-
         (?x)
          {{fenced_code_block_start}}
          ((?i:s|stata|\{s\}|\{s[\s,].*\}|\{stata\}|\{stata[\s,].*\}))
          {{fenced_code_block_trailing_infostring_characters}}
      captures:
        0: meta.code-fence.definition.begin.stata.markdown-gfm
        2: punctuation.definition.raw.code-fence.begin.markdown
        5: constant.other.language-name.markdown
      embed: scope:source.stata
      embed_scope:
        markup.raw.code-fence.stata.markdown-gfm
        source.stata
      escape: '{{fenced_code_block_escape}}'
      escape_captures:
        0: meta.code-fence.definition.end.stata.markdown-gfm
        1: punctuation.definition.raw.code-fence.end.markdown

  fenced-svelte:
    - match: |-
         (?x)
          {{fenced_code_block_start}}
          ((?i:svelte))
          {{fenced_code_block_trailing_infostring_characters}}
      captures:
        0: meta.code-fence.definition.begin.svelte.markdown-gfm
        2: punctuation.definition.raw.code-fence.begin.markdown
        5: constant.other.language-name.markdown
      embed: scope:text.html.svelte
      embed_scope:
        markup.raw.code-fence.svelte.markdown-gfm
        text.html.svelte
      escape: '{{fenced_code_block_escape}}'
      escape_captures:
        0: meta.code-fence.definition.end.svelte.markdown-gfm
        1: punctuation.definition.raw.code-fence.end.markdown

  fenced-swift:
    - match: |-
         (?x)
          {{fenced_code_block_start}}
          ((?i:swift))
          {{fenced_code_block_trailing_infostring_characters}}
      captures:
        0: meta.code-fence.definition.begin.swift.markdown-gfm
        2: punctuation.definition.raw.code-fence.begin.markdown
        5: constant.other.language-name.markdown
      embed: scope:source.swift
      embed_scope:
        markup.raw.code-fence.swift.markdown-gfm
        source.swift
      escape: '{{fenced_code_block_escape}}'
      escape_captures:
        0: meta.code-fence.definition.end.swift.markdown-gfm
        1: punctuation.definition.raw.code-fence.end.markdown

  fenced-terraform:
    - match: |-
         (?x)
          {{fenced_code_block_start}}
          ((?i:terraform|tf|hcl))
          {{fenced_code_block_trailing_infostring_characters}}
      captures:
        0: meta.code-fence.definition.begin.terraform.markdown-gfm
        2: punctuation.definition.raw.code-fence.begin.markdown
        5: constant.other.language-name.markdown
      embed: scope:source.json.terraform
      embed_scope:
        markup.raw.code-fence.terraform.markdown-gfm
        source.json.terraform
      escape: '{{fenced_code_block_escape}}'
      escape_captures:
        0: meta.code-fence.definition.end.terraform.markdown-gfm
        1: punctuation.definition.raw.code-fence.end.markdown

  fenced-toml:
    - match: |-
         (?x)
          {{fenced_code_block_start}}
          ((?i:toml))
          {{fenced_code_block_trailing_infostring_characters}}
      captures:
        0: meta.code-fence.definition.begin.toml.markdown-gfm
        2: punctuation.definition.raw.code-fence.begin.markdown
        5: constant.other.language-name.markdown
      embed: scope:source.toml
      embed_scope:
        markup.raw.code-fence.toml.markdown-gfm
        source.toml
      escape: '{{fenced_code_block_escape}}'
      escape_captures:
        0: meta.code-fence.definition.end.toml.markdown-gfm
        1: punctuation.definition.raw.code-fence.end.markdown

  fenced-twig:
    - match: |-
         (?x)
          {{fenced_code_block_start}}
          ((?i:twig|craftcms))
          {{fenced_code_block_trailing_infostring_characters}}
      captures:
        0: meta.code-fence.definition.begin.twig.markdown-gfm
        2: punctuation.definition.raw.code-fence.begin.markdown
        5: constant.other.language-name.markdown
      embed: scope:text.html.twig
      embed_scope:
        markup.raw.code-fence.twig.markdown-gfm
        text.html.twig
      escape: '{{fenced_code_block_escape}}'
      escape_captures:
        0: meta.code-fence.definition.end.twig.markdown-gfm
        1: punctuation.definition.raw.code-fence.end.markdown

  fenced-verilog:
    - match: |-
         (?x)
          {{fenced_code_block_start}}
          ((?i:verilog|v))
          {{fenced_code_block_trailing_infostring_characters}}
      captures:
        0: meta.code-fence.definition.begin.verilog.markdown-gfm
        2: punctuation.definition.raw.code-fence.begin.markdown
        5: constant.other.language-name.markdown
      embed: scope:source.verilog
      embed_scope:
        markup.raw.code-fence.verilog.markdown-gfm
        source.verilog
      escape: '{{fenced_code_block_escape}}'
      escape_captures:
        0: meta.code-fence.definition.end.verilog.markdown-gfm
        1: punctuation.definition.raw.code-fence.end.markdown

  fenced-xonsh:
    - match: |-
         (?x)
          {{fenced_code_block_start}}
          ((?i:xonsh|xsh))
          {{fenced_code_block_trailing_infostring_characters}}
      captures:
        0: meta.code-fence.definition.begin.xonsh.markdown-gfm
        2: punctuation.definition.raw.code-fence.begin.markdown
        5: constant.other.language-name.markdown
      embed: scope:source.xonsh
      embed_scope:
        markup.raw.code-fence.xonsh.markdown-gfm
        source.xonsh
      escape: '{{fenced_code_block_escape}}'
      escape_captures:
        0: meta.code-fence.definition.end.xonsh.markdown-gfm
        1: punctuation.definition.raw.code-fence.end.markdown

###[ LEAF BLOCKS: HTML BLOCKS ]###############################################

  # https://spec.commonmark.org/0.30/#html-blocks
  html-blocks:
    # Markdown formatting is disabled inside block-level tags.
    - match: ^[ \t]*(?=<((?i:pre|textarea)){{html_tag_break_char}})
      push:
        - html-block-pop-at-eol
        - html-block-type-1a
    # Markdown formatting is disabled inside block-level tags.
    - match: ^[ \t]*(?=<((?i:script|style)){{html_tag_break_char}})
      push:
        - html-block-pop-at-eol
        - html-block-type-1b
    # Markdown formatting is disabled inside block level tags and if a complete HTML tag is the only thing on the line.
    - match: ^[ \t]*(?={{html_tag_block_end_at_blank_line}}|{{html_block_open_tag}}|{{html_block_close_tag}})
      push: html-block-type-6
    # Markdown formatting is disabled inside comments.
    - match: ^[ \t]*(?={{html_block_comment}})
      push:
        - html-block-pop-at-eol
        - html-block-type-2
    # Markdown formatting is disabled inside preprocessor instructions.
    - match: ^[ \t]*(?={{html_block_preprocessor}})
      push:
        - html-block-pop-at-eol
        - html-block-type-3
    # Markdown formatting is disabled inside doctype declarations.
    - match: ^[ \t]*(?={{html_block_decl}})
      push:
        - html-block-pop-at-eol
        - html-block-type-4
    # Markdown formatting is disabled inside CDATA.
    - match: ^[ \t]*(?={{html_block_cdata}})
      push:
        - html-block-pop-at-eol
        - html-block-type-5

  html-block-type-1a:
    - match: (</)(\1)(>)
      captures:
        0: meta.tag.block.any.html
        1: punctuation.definition.tag.begin.html
        2: entity.name.tag.block.any.html
        3: punctuation.definition.tag.end.html
      pop: 1
    - include: html-content

  html-block-type-1b:
    - match: (?!</?\1>)
      pop: 1
    - include: html-content

  html-block-type-2:
    - match: (?!{{html_block_comment}})
      pop: 1
    - include: html-content

  html-block-type-3:
    - match: \?>
      pop: 1

  html-block-type-4:
    - match: (?!{{html_block_decl}})
      pop: 1
    - include: html-content
    - match: '{{html_block_decl}}'
      set: html-block-type-4-other

  html-block-type-4-other:
    - match: '>'
      pop: 1

  html-block-type-5:
    - match: (?!{{html_block_cdata}})
      pop: 1
    - include: html-content

  html-block-type-6:
    - meta_scope: meta.disable-markdown
    - match: ^\s*\n
      pop: 1
    - include: html-content

  html-block-pop-at-eol:
    - meta_scope: meta.disable-markdown
    - match: $\n?
      pop: 1
    - include: html-content

  html-content:
    - include: scope:text.html.basic

  html-entities:
    # https://spec.commonmark.org/0.30/#entity-and-numeric-character-references
    - include: scope:text.html.basic#entities

  html-kbd-tags:
    # A simple implementation to add dedicated `markup.kbd` scopes.
    # Note: Doesn't (intent to) support bold/italic/striked content.
    - match: ((<)(kbd)(>))([^<]+)((</)(kbd)(>))
      captures:
        1: markup.kbd.markdown meta.tag.inline.any.html
        2: punctuation.definition.tag.begin.html
        3: entity.name.tag.inline.any.html
        4: punctuation.definition.tag.end.html
        5: markup.kbd.content.markdown
        6: markup.kbd.markdown meta.tag.inline.any.html
        7: punctuation.definition.tag.begin.html
        8: entity.name.tag.inline.any.html
        9: punctuation.definition.tag.end.html

###[ LEAF BLOCKS: LINK REFERENCE DEFINITIONS ]################################

  reference-definitions:
    # https://spec.commonmark.org/0.30/#link-reference-definitions
    - include: footnote-definitions
    - include: link-definitions

  footnote-definitions:
    # Mardown Extras Footnotes
    - match: '([ \t]*)(\[)({{footnote_name}})(\])(:)'
      captures:
        2: punctuation.definition.reference.begin.markdown
        3: entity.name.reference.link.markdown
        4: punctuation.definition.reference.end.markdown
        5: punctuation.separator.key-value.markdown
      push: footnote-def-body

  footnote-def-body:
    - meta_scope: meta.link.reference.def.footnote.markdown-extra
    - include: footnote-def-end
    - include: footnote-paragraphs

  footnote-def-end:
    - match: ^(?!(?:\1[ ]{4}|\s*$))
      pop: 1

  footnote-paragraphs:
    - match: '[ \t]*(?=\S)'
      push: footnote-paragraph-body

  footnote-paragraph-body:
    - include: footnote-paragraph-end
    - include: footnote-paragraph-common

  footnote-paragraph-common:
    - include: emphasis
    - include: images
    - include: literals
    - include: links

  footnote-paragraph-end:
    - match: |-
        (?x)
        # pop out of this context if one of the following conditions are met:
        ^(?= [ \t]*
           (?: $                           # the line is blank (or only contains whitespace)
           |   {{reference_definition}}    # a reference definition begins the line
           |   {{atx_heading}}             # an ATX heading begins the line
           |   {{fenced_code_block_start}} # a fenced codeblock begins the line
           |   {{thematic_break}}          # line is a thematic beak
           |   {{list_item}}               # a list item begins the line
           |   {{math_block}}              # a math block begins the line
           |   {{html_block}}              # a html block begins the line
           )
        )
      pop: 1

  link-definitions:
    # https://spec.commonmark.org/0.30/#link-reference-definition
    - match: '[ \t]*(\[)({{reference_name}})(\])(:)'
      captures:
        1: punctuation.definition.reference.begin.markdown
        2: entity.name.reference.link.markdown
        3: punctuation.definition.reference.end.markdown
        4: punctuation.separator.key-value.markdown
      push:
        - link-def-end
        - link-def-title
        - link-def-url

  link-def-end:
    - meta_include_prototype: false
    - meta_scope: meta.link.reference.def.markdown
    - include: immediately-pop

  link-def-title:
    - match: ^(?!\s*["'(])
      pop: 1
    - match: (?=["'(])
      set:
        - expect-eol
        - link-title
    - match: \S.+
      scope: invalid.illegal.expected-eol.markdown

  link-def-url:
    - match: <
      scope: punctuation.definition.link.begin.markdown
      set: link-def-url-angled
    - match: (?=\S)
      set: link-def-url-unquoted
    - include: paragraph-end

  link-def-url-angled:
    - meta_content_scope: markup.underline.link.markdown
    - include: link-url-angled

  link-def-url-unquoted:
    - meta_scope: markup.underline.link.markdown
    # URLs are terminated by whitespace or newline in reference definitions
    # Note: \s includes \n
    - match: (?=\s)
      pop: 1
    - include: link-url-common

###[ LEAF BLOCKS: TABLES ]####################################################

  tables:
    - match: ^(?={{table_first_row}})
      push: table-header

  table-header:
    - meta_scope: meta.table.header.markdown-gfm
    - match: \n
      set: table-header-separator-begin
    - include: table-cell-content

  table-header-separator-begin:
    - match: ^(?=[-|:\s]+$)
      set: table-header-separator
    - match: ^
      pop: 1

  table-header-separator:
    - meta_scope: meta.table.header-separator.markdown-gfm
    - match: \n
      set: table-body
    - match: -+
      scope: punctuation.section.table-header.markdown
    - match: ':'
      scope: punctuation.definition.table-cell-alignment.markdown
    - include: table-cell-separators

  table-body:
    - meta_content_scope: meta.table.markdown-gfm
    - include: table-end
    - include: table-cell-content

  table-end:
    # The table is broken at the first empty line, or beginning of another block-level structure
    - match: |-
          (?x)^
          (?= \s*$
          |   {{atx_heading}}
          |   {{block_quote}}
          |   {{fenced_code_block_start}}
          |   {{indented_code_block}}
          |   {{thematic_break}}
          )
      pop: 1

  table-cell-content:
    - match: (?={{balanced_emphasis}})
      push: table-cell-emphasis
    - match: (?!{{backticks}})`+
      scope: invalid.deprecated.unescaped-backticks.markdown
    - include: table-cell-separators
    - include: images
    - include: literals
    - include: links
    - include: markups

  table-cell-emphasis:
    - include: emphasis
    - include: immediately-pop

  table-cell-separators:
    - match: \|
      scope: punctuation.separator.table-cell.markdown

###[ LEAF BLOCKS: THEMATIC BREAKS ]###########################################

  thematic-breaks:
    # https://spec.commonmark.org/0.30/#thematic-breaks
    - match: (?={{thematic_break}})
      push: thematic-break-body

  thematic-break-body:
    - meta_include_prototype: false
    - meta_scope: meta.separator.thematic-break.markdown
    - match: '[-_*]+'
      scope: punctuation.definition.thematic-break.markdown
    - match: \n
      pop: 1

###[ INLINE ]#################################################################

  inlines:
    - include: hard-line-breaks
    - include: emphasis
    - include: images
    - include: literals
    - include: links
    - include: markups

  emphasis:
    - include: bold
    - include: italic
    - include: strikethrough

  images:
    - include: image-inline
    - include: image-ref

  literals:
    - include: code-spans
    - include: critics
    - include: math-inline
    - include: escapes

  links:
    - include: autolink-email
    - include: autolink-inet
    - include: link-ref-wiki
    - include: link-ref-footnote
    - include: link-ref-literal
    - include: link-inline
    - include: link-ref

  markups:
    # Markdown will convert this for us. We match it so that the
    # HTML grammar will not mark it up as invalid.
    - match: '[<>](-+|=+)[<>]?'
    - match: '[<>]?(-+|=+)[<>]'
    - match: '<<+|<>|>>+'
    - match: <(?![A-Za-z/?!])
    - include: html-kbd-tags
    - include: html-content

###[ INLINE: CODE SPANS ]#####################################################

  code-spans:
    # https://spec.commonmark.org/0.30/#code-spans
    - match: (`+)(?!`)
      scope: punctuation.definition.raw.begin.markdown
      push: code-span-body

  code-span-body:
    - meta_scope: markup.raw.inline.markdown
    - match: \1(?!`)
      scope: punctuation.definition.raw.end.markdown
      pop: 1
    - match: '`+'
    - match: ^\s*$\n?
      scope: invalid.illegal.non-terminated.raw.markdown
      pop: 1
    - include: paragraph-end

###[ INLINE: EMPHASIS ]#######################################################

  bold:
    # https://spec.commonmark.org/0.30/#emphasis-and-strong-emphasis
    - match: '{{bold_italic_asterisk_begin}}'
      captures:
        1: punctuation.definition.bold.begin.markdown
        2: markup.italic.markdown punctuation.definition.italic.begin.markdown
        3: punctuation.definition.bold.begin.markdown
        4: markup.italic.markdown punctuation.definition.italic.begin.markdown
      push: bold-italic-asterisk
    - match: '{{bold_asterisk_begin}}'
      scope: punctuation.definition.bold.begin.markdown
      push: bold-asterisk
    - match: \b(__)(_)(?=\S)(?!_)
      captures:
        1: punctuation.definition.bold.begin.markdown
        2: markup.italic.markdown punctuation.definition.italic.begin.markdown
      push: bold-italic-underscore
    - match: \b__(?=\S)(?!_[_\s])
      scope: punctuation.definition.bold.begin.markdown
      push: bold-underscore

  bold-asterisk:
    - meta_scope: markup.bold.markdown
    - match: |-
        (?x)
          [ \t]*\*{4,}    # if there are more than 3 its not applicable to be bold or italic
        | [ \t]+\*\*+     # whitespace followed by 2 or more is also not applicable
        | ^\*\*           # emphasis can't be closed at the start of the line
    - match: (?:_)?(\*\*)
      captures:
        1: punctuation.definition.bold.end.markdown
      pop: 1
    # Consume the underscore that has no corresponding underscore before the closing bold
    # punctuation on the same line, as it won't be treated as italic by CommonMark
    - match: \b_(?=[^\s_])(?=[^*_]*\*\*)
    - include: bold-common

  bold-underscore:
    - meta_scope: markup.bold.markdown
    - match: |-
        (?x)
          [ \t]*_{4,}     # if there are more than 3 its not applicable to be bold or italic
        | [ \t]+__+       # whitespace followed by 2 or more is also not applicable
        | ^__             # emphasis can't be closed at the start of the line
    - match: (?:\*)?(__\b)
      captures:
        1: punctuation.definition.bold.end.markdown
      pop: 1
    # Consume the asterisk that has no corresponding asterisk before the closing bold
    # punctuation on the same line, as it won't be treated as italic by CommonMark
    - match: \*(?=[^\s*])(?=[^*_]*__\b)
    - include: bold-common

  bold-italic-asterisk:
    - meta_scope: markup.bold.markdown
    - meta_content_scope: markup.italic.markdown
    - match: |-
        (?x)
          [ \t]*\*{4,}    # if there are more than 3 its not applicable to be bold or italic
        | [ \t]+\*(?!\*)  # whitespace followed by 1 is also not applicable (but whitespace followed by 2 could be bold punctuation)
        | ^\*(?!\*)       # emphasis can't be closed at the start of the line
    - match: (\*)(\*\*)
      captures:
        1: markup.italic.markdown punctuation.definition.italic.end.markdown
        2: punctuation.definition.bold.end.markdown
      pop: 1
    - match: \*\*
      scope: markup.italic.markdown punctuation.definition.bold.end.markdown
      set: italic-after-bold-italic-asterisk
    - match: \*
      scope: markup.italic.markdown punctuation.definition.italic.end.markdown
      set: bold-after-bold-italic-asterisk
    - include: emphasis-common
    - include: strikethrough

  bold-after-bold-italic-asterisk:
    - meta_content_scope: markup.bold.markdown
    - match: |-
        (?x)
          [ \t]*\*{3,}    # if there are more than 3 its not applicable to be bold or italic
        | [ \t]+\*\*+     # whitespace followed by 1 is also not applicable (but whitespace followed by 2 could be bold punctuation)
        | ^\*\*           # emphasis can't be closed at the start of the line
    - match: \*\*
      scope: markup.bold.markdown punctuation.definition.bold.end.markdown
      pop: 1
    - include: bold-common

  italic-after-bold-italic-asterisk:
    - meta_content_scope: markup.italic.markdown
    - match: |-
        (?x)
          [ \t]*\*{3,}    # if there are more than 3 its not applicable to be bold or italic
        | [ \t]+\*\*+     # whitespace followed by 1 is also not applicable (but whitespace followed by 2 could be bold punctuation)
        | ^\*\*           # emphasis can't be closed at the start of the line
    - match: \*
      scope: markup.italic.markdown punctuation.definition.italic.end.markdown
      pop: 1
    - include: italic-common

  bold-italic-underscore:
    - meta_scope: markup.bold.markdown
    - meta_content_scope: markup.italic.markdown
    - match: |-
        (?x)
          [ \t]*_{4,}     # if there are more than 3 its not applicable to be bold or italic
        | [ \t]+_(?!_)    # whitespace followed by 1 is also not applicable (but whitespace followed by 2 could be bold punctuation)
        | ^_(?!_)         # emphasis can't be closed at the start of the line
    - match: (_)(__)\b
      captures:
        1: markup.italic.markdown punctuation.definition.italic.end.markdown
        2: punctuation.definition.bold.end.markdown
      pop: 1
    - match: _\b
      scope: markup.italic.markdown punctuation.definition.italic.end.markdown
      set: bold-after-bold-italic-underscore
    - match: __\b
      scope: markup.italic.markdown punctuation.definition.bold.end.markdown
      set: italic-after-bold-italic-underscore
    - include: emphasis-common
    - include: strikethrough

  bold-after-bold-italic-underscore:
    - meta_content_scope: markup.bold.markdown
    - match: |-
        (?x)
          [ \t]*_{3,}     # if there are more than 3 its not applicable to be bold or italic
        | [ \t]+__+       # whitespace followed by 1 is also not applicable (but whitespace followed by 2 could be bold punctuation)
        | ^__             # emphasis can't be closed at the start of the line
    - match: __\b
      scope: markup.bold.markdown punctuation.definition.bold.end.markdown
      pop: 1
    - include: bold-common

  italic-after-bold-italic-underscore:
    - meta_content_scope: markup.italic.markdown
    - match: |-
        (?x)
          [ \t]*_{3,}     # if there are more than 3 its not applicable to be bold or italic
        | [ \t]+__+       # whitespace followed by 1 is also not applicable (but whitespace followed by 2 could be bold punctuation)
        | ^__             # emphasis can't be closed at the start of the line
    - match: _\b
      scope: markup.italic.markdown punctuation.definition.italic.end.markdown
      pop: 1
    - include: italic-common

  bold-common:
    - include: emphasis-common
    - include: italic
    - include: strikethrough

  italic:
    - match: '{{italic_asterisk_begin}}'
      scope: punctuation.definition.italic.begin.markdown
      push: italic-asterisk
    - match: \b_(?=\S)(?!_)
      scope: punctuation.definition.italic.begin.markdown
      push: italic-underscore
    - match: '[*_]+'

  italic-asterisk:
    - meta_scope: markup.italic.markdown
    - match: |-
        (?x)
          [ \t]*\*{4,}    # if there are more than 3 its not applicable to be bold or italic
        | [ \t]+\*(?!\*)  # whitespace followed by 1 is also not applicable (but whitespace followed by 2 could be bold punctuation)
        | ^\*(?!\*)       # emphasis can't be closed at the start of the line
    - match: \*(?!\*[^*])
      scope: punctuation.definition.italic.end.markdown
      pop: 1
    - match: \*+
    - include: italic-common

  italic-underscore:
    - meta_scope: markup.italic.markdown
    - match: |-
        (?x)
          [ \t]*_{4,}     # if there are more than 3 its not applicable to be bold or italic
        | [ \t]+_(?!_)    # whitespace followed by 1 is also not applicable (but whitespace followed by 2 could be bold punctuation)
        | ^_(?!_)         # emphasis can't be closed at the start of the line
    - match: _\b
      scope: punctuation.definition.italic.end.markdown
      pop: 1
    - include: italic-common

  italic-common:
    - include: emphasis-common
    - include: bold
    - include: strikethrough

  strikethrough:
    # https://github.github.com/gfm/#strikethrough-extension-
    - match: ~~(?![~}>\s])  # 2x ~ but no ~> or ~~}
      scope: punctuation.definition.strikethrough.begin.markdown
      push: strikethrough-content
    - match: ~+(?![~}>\s])  # any number of ~ not looking like ~> or ~~}

  strikethrough-content:
    - meta_scope: markup.strikethrough.markdown-gfm
    - match: ~~(?:(?!~)|(?=~~}|~>))  # 2x ~ maybe followed by ~> or ~~}
      scope: punctuation.definition.strikethrough.end.markdown
      pop: 1
    - match: ~+(?:(?!~)|(?=~~}|~>))  # any number of ~ maybe followed by ~> or ~~}
    - include: emphasis-common
    - include: bold
    - include: italic

  emphasis-common:
    - match: '{{setext_escape}}'
      pop: 1
    - match: ^\s*$\n?
      scope: invalid.illegal.non-terminated.bold-italic.markdown
      pop: 1
    - include: paragraph-end
    - include: hard-line-breaks
    - include: images
    - include: literals
    - include: links
    - include: markups

###[ INLINE: IMAGES ]#########################################################

  image-inline:
    - match: \!\[(?={{balance_square_brackets}}?\]\()
      scope: punctuation.definition.image.begin.markdown
      push:
        - image-inline-metadata
        - image-inline-text

  image-inline-text:
    - meta_scope: meta.image.inline.description.markdown
    - match: \]
      scope: punctuation.definition.image.end.markdown
      pop: 1
    - include: link-text

  image-inline-metadata:
    - match: \(
      scope: punctuation.definition.metadata.begin.markdown
      set:
        - image-inline-metadata-end
        - link-title
        - image-inline-url
    - include: immediately-pop

  image-inline-metadata-end:
    - meta_scope: meta.image.inline.metadata.markdown
    - match: \)
      scope: punctuation.definition.metadata.end.markdown
      set: image-inline-attr
    - include: else-pop

  image-inline-url:
    - match: <
      scope: punctuation.definition.link.begin.markdown
      set: image-inline-url-angled
    - match: (?=\S)
      set: image-inline-url-unquoted

  image-inline-url-angled:
    - meta_content_scope: markup.underline.link.image.markdown
    - include: link-url-angled

  image-inline-url-unquoted:
    - meta_scope: markup.underline.link.image.markdown
    - include: link-url-unquoted

  image-inline-attr:
    - match: \{(?=[^}]*\})
      scope: punctuation.definition.attributes.begin.markdown
      set: image-inline-attr-body
    - include: immediately-pop

  image-inline-attr-body:
    - meta_scope: meta.image.inline.attributes.markdown
    - include: tag-attributes

  image-ref:
    - match: \!\[(?={{balance_square_brackets}}?\]\[{{reference_name}}\])
      scope: punctuation.definition.image.begin.markdown
      push:
        - image-ref-attr
        - image-ref-metadata
        - image-ref-text

  image-ref-text:
    - meta_scope: meta.image.reference.description.markdown
    - match: \]
      scope: punctuation.definition.image.end.markdown
      pop: 1
    - include: link-text

  image-ref-metadata:
    - match: (\[)({{reference_name}})(\])
      scope: meta.image.reference.metadata.markdown
      captures:
        1: punctuation.definition.metadata.begin.markdown
        2: markup.underline.link.markdown
        3: punctuation.definition.metadata.end.markdown
      pop: 1
    - include: immediately-pop

  image-ref-attr:
    - match: \{(?=[^}]*\})
      scope: punctuation.definition.attributes.begin.markdown
      set: image-ref-attr-body
    - include: immediately-pop

  image-ref-attr-body:
    - meta_scope: meta.image.reference.markdown
    - include: tag-attributes

###[ INLINE: LINKS ]##########################################################

  link-inline:
    - match: \[(?={{balance_square_brackets}}?\]\()
      scope: punctuation.definition.link.begin.markdown
      push:
        - link-inline-metadata
        - link-inline-text

  link-inline-text:
    - meta_scope: meta.link.inline.description.markdown
    - match: \]
      scope: punctuation.definition.link.end.markdown
      pop: 1
    - include: link-text-allow-image

  link-inline-metadata:
    - match: \(
      scope: punctuation.definition.metadata.begin.markdown
      set:
        - link-inline-metadata-end
        - link-title
        - link-inline-url
    - include: immediately-pop

  link-inline-metadata-end:
    - meta_scope: meta.link.inline.metadata.markdown
    - match: \)
      scope: punctuation.definition.metadata.end.markdown
      set: link-inline-attr
    - include: else-pop

  link-inline-url:
    - match: <
      scope: punctuation.definition.link.begin.markdown
      set: link-inline-url-angled
    - match: (?=\S)
      set: link-inline-url-unquoted

  link-inline-url-angled:
    - meta_content_scope: markup.underline.link.markdown
    - include: link-url-angled

  link-inline-url-unquoted:
    - meta_scope: markup.underline.link.markdown
    - include: link-url-unquoted

  link-inline-attr:
    - match: \{(?=[^}]*\})
      scope: punctuation.definition.attributes.begin.markdown
      set: link-inline-attr-body
    - include: immediately-pop

  link-inline-attr-body:
    - meta_scope: meta.link.inline.attributes.markdown
    - include: tag-attributes

  link-ref:
    - match: \[(?={{balance_square_brackets}}?\]\[{{reference_name}}\])
      scope: punctuation.definition.link.begin.markdown
      push:
        - link-ref-attr
        - link-ref-metadata
        - link-ref-link-text
    - match: \[(?={{balance_square_brackets}}?\])
      scope: punctuation.definition.link.begin.markdown
      push: link-ref-link-text

  link-ref-link-text:
    - meta_scope: meta.link.reference.description.markdown
    - match: \]
      scope: punctuation.definition.link.end.markdown
      pop: 1
    - include: link-text-allow-image

  link-ref-metadata:
    - match: (\[)({{reference_name}})(\])
      scope: meta.link.reference.metadata.markdown
      captures:
        1: punctuation.definition.metadata.begin.markdown
        2: markup.underline.link.markdown
        3: punctuation.definition.metadata.end.markdown
      pop: 1
    - include: immediately-pop

  link-ref-attr:
    - match: \{(?=[^}]*\})
      scope: punctuation.definition.attributes.begin.markdown
      set: link-ref-attr-body
    - include: immediately-pop

  link-ref-attr-body:
    - meta_scope: meta.link.reference.attributes.markdown
    - include: tag-attributes

  link-ref-literal:
    - match: \[(?={{balance_square_brackets}}?\]\[\])
      scope: punctuation.definition.link.begin.markdown
      push:
        - link-ref-literal-attr
        - link-ref-literal-metadata
        - link-ref-literal-link-text

  link-ref-literal-link-text:
    - meta_scope: meta.link.reference.literal.description.markdown
    - match: \]
      scope: punctuation.definition.link.end.markdown
      pop: 1
    - include: link-text-allow-image

  link-ref-literal-metadata:
    - match: (\[)(\])
      scope: meta.link.reference.literal.metadata.markdown
      captures:
        1: punctuation.definition.metadata.begin.markdown
        2: punctuation.definition.metadata.end.markdown
      pop: 1
    - include: immediately-pop

  link-ref-literal-attr:
    - match: \{(?=[^}]*\})
      scope: punctuation.definition.attributes.begin.markdown
      set: link-ref-literal-attr-body
    - include: immediately-pop

  link-ref-literal-attr-body:
    - meta_scope: meta.link.reference.literal.attributes.markdown
    - include: tag-attributes

  link-ref-footnote:
    - match: (\[)({{footnote_name}})(\])
      captures:
        0: meta.link.reference.footnote.markdown-extra
        1: punctuation.definition.link.begin.markdown
        2: meta.link.reference.literal.footnote-id.markdown
        3: punctuation.definition.link.end.markdown

  link-ref-wiki:
    - match: \[\[(?={{balance_square_brackets}}?\]\])
      scope: punctuation.definition.link.begin.markdown
      push: link-ref-wiki-link-text

  link-ref-wiki-link-text:
    - meta_scope: meta.link.reference.wiki.description.markdown
    - match: \]\]
      scope: punctuation.definition.link.end.markdown
      pop: 1
    - include: link-text-allow-image

###[ INLINE: LINK/IMAGE PROTOTYPES ]##########################################

  link-text:
    - match: \[
      push: link-text-nested
    - match: \b__?(?=[^]_]+\]) # eat underscores where there is no pair before the end of the square brackets - it's not a formatting mark
    - match: \b\*\*?(?=[^]*]+\]) # eat asterisks where there is no pair before the end of the square brackets - it's not a formatting mark
    - include: emphasis
    - include: literals
    - include: markups

  link-text-nested:
    - include: link-text
    - match: \]
      pop: 1

  link-text-allow-image:
    - include: link-text
    - include: images

  link-title:
    - include: link-title-begin
    - include: eol-pop
    - include: else-pop

  link-title-begin:
    - match: \'
      scope: punctuation.definition.string.begin.markdown
      set: link-title-single-quoted-content
    - match: \"
      scope: punctuation.definition.string.begin.markdown
      set: link-title-double-quoted-content
    - match: \(
      scope: punctuation.definition.string.begin.markdown
      set: link-title-other-quoted-content

  link-title-double-quoted-content:
    - meta_scope: meta.string.title.markdown string.quoted.double.markdown
    - match: \"
      scope: punctuation.definition.string.end.markdown
      pop: 1
    - include: link-title-common

  link-title-single-quoted-content:
    - meta_scope: meta.string.title.markdown string.quoted.single.markdown
    - match: \'
      scope: punctuation.definition.string.end.markdown
      pop: 1
    - include: link-title-common

  link-title-other-quoted-content:
    - meta_scope: meta.string.title.markdown string.quoted.other.markdown
    - match: \)
      scope: punctuation.definition.string.end.markdown
      pop: 1
    - include: link-title-common

  link-title-common:
    - match: ^\s*$\n?
      scope: invalid.illegal.non-terminated.link-title.markdown
      pop: 1
    - include: escapes
    - include: html-entities

  link-url-angled:
    - match: \>
      scope: punctuation.definition.link.end.markdown
      pop: 1
    - include: link-url-common

  link-url-unquoted:
    - match: (?=[ \t)])
      pop: 1
    - match: \(
      push: link-url-unquoted-parens
    - include: link-url-common

  link-url-unquoted-parens:
    - match: \)
      pop: 1
    - include: link-url-unquoted

  link-url-common:
    - include: escapes
    - include: html-entities
    - include: link-url-path-separators
    - include: link-url-scheme-separators
    - include: link-url-escapes
    - include: paragraph-end

  link-url-escapes:
    - match: (%)\h{2}
      scope: constant.character.escape.url.markdown
      captures:
        1: punctuation.definition.escape.markdown

  link-url-path-separators:
    - match: '[/&?#]'
      scope: punctuation.separator.path.markdown

  link-url-scheme-separators:
    - match: ':/{,2}'
      scope: punctuation.separator.path.markdown

  link-url-scheme-separator:
    - match: ':/{,2}'
      scope: punctuation.separator.path.markdown
      pop: 1

###[ INLINE: LINK/IMAGE/REFERENCE ATTRIBUTES ]################################

  tag-attributes:
    # https://kramdown.gettalong.org/syntax.html#span-ials
    # https://michelf.ca/projects/php-markdown/extra/
    # https://pandoc.org/MANUAL.html#extension-link_attributes
    - match: \}
      scope: punctuation.definition.attributes.end.markdown
      pop: 1
    - match: \,
      scope: punctuation.separator.sequence.markdown
    - match: '{{tag_attribute_name_start}}'
      push: [tag-attr-meta, tag-attr-equals, tag-attr-name]

  tag-attr-name:
    - meta_scope: entity.other.attribute-name.markdown
    - match: '{{tag_attribute_name_break}}'
      pop: 1
    - match: '["''`<]'
      scope: invalid.illegal.attribute-name.markdown

  tag-attr-meta:
    - meta_scope: meta.attribute-with-value.markdown
    - include: immediately-pop

  tag-attr-equals:
    - match: =
      scope: punctuation.separator.key-value.markdown
      set: tag-attr-value
    - include: else-pop

  tag-attr-value:
    - match: \"
      scope: punctuation.definition.string.begin.markdown
      set: tag-attr-value-double-quoted
    - match: \'
      scope: punctuation.definition.string.begin.markdown
      set: tag-attr-value-single-quoted
    - match: '{{tag_unquoted_attribute_start}}'
      set: tag-attr-value-unquoted
    - include: else-pop

  tag-attr-value-double-quoted:
    - meta_scope: string.quoted.double.markdown
    - match: \"
      scope: punctuation.definition.string.end.markdown
      pop: 1

  tag-attr-value-single-quoted:
    - meta_scope: string.quoted.single.markdown
    - match: \'
      scope: punctuation.definition.string.end.markdown
      pop: 1

  tag-attr-value-unquoted:
    - meta_scope: string.unquoted.markdown
    - match: '{{tag_unquoted_attribute_break}}'
      pop: 1
    - match: '["''`<]'
      scope: invalid.illegal.attribute-value.markdown

###[ INLINE: AUTOLINKS ]######################################################

  autolink-email:
    # CommonMark
    # https://spec.commonmark.org/0.30/#email-autolink
    - match: |-
        (?x)
        (<)
        (
          (?:mailto(:))?
          {{email_user_commonmark}}
          (@)
          {{email_domain_commonmark}}(?:\.{{email_domain_commonmark}})*
        )
        (>)
      captures:
        0: meta.link.email.markdown
        1: punctuation.definition.link.begin.markdown
        2: markup.underline.link.markdown
        3: punctuation.separator.path.markdown
        4: punctuation.separator.path.markdown
        5: punctuation.definition.link.end.markdown
    # Github Flavoured Markdown
    - match: '[\w.+-]+(@)[\w-]+(?:\.(?:(?![._-][\W])[\w_-])+)+(?![_-])'
      captures:
        0: meta.link.email.markdown markup.underline.link.markdown
        1: punctuation.separator.path.markdown

  autolink-inet:
    # CommonMark
    # https://spec.commonmark.org/0.30/#autolinks
    - match: <(?=[[:alpha:]][[:alnum:].+-]+:)
      scope: punctuation.definition.link.begin.markdown
      push:
        - autolink-inet-angled-content
        - link-url-scheme-separator
    # Github Flavoured Markdown
    # After a valid domain, zero or more non-space non-< characters may follow
    - match: (?:(?:https|http|ftp)(://)|www\.)[\w-]+
      captures:
        1: punctuation.separator.path.markdown
      push: autolink-inet-unquoted-content

  autolink-inet-angled-content:
    - meta_scope: meta.link.inet.markdown
    - meta_content_scope: markup.underline.link.markdown
    - match: \>
      scope: punctuation.definition.link.end.markdown
      pop: 1
    # Spaces are not allowed in autolinks
    - match: (?=\s)
      pop: 1
    - include: autolink-inet-common

  autolink-inet-unquoted-content:
    - meta_scope: meta.link.inet.markdown markup.underline.link.markdown-gfm
    # 1. When an autolink ends in ), we scan the entire autolink for the total
    #    number of parentheses. If there is a greater number of closing parentheses
    #    than opening ones, we don’t consider the last character part of the
    #    autolink, in order to facilitate including an autolink inside a parenthesis
    # 2. If an autolink ends in a semicolon (;), we check to see if it appears to
    #    resemble an entity reference; if the preceding text is & followed by one
    #    or more alphanumeric characters. If so, it is excluded from the autolink
    # 3. Trailing punctuation (specifically, ?, !, ., ,, :, *, _, and ~) will not
    #    be considered part of the autolink, though they may be included in the
    #    interior # of the link
    - match: (?=(?:\)|(?:{{html_entity}})*)[?!.,:*_~]*[\s<])
      pop: 1
    - include: autolink-inet-common

  autolink-inet-group:
    - match: \)
      pop: 1
    - match: (?=(?:{{html_entity}})*[?!.,:*_~]*[\s<])
      pop: 1
    - include: autolink-inet-common

  autolink-inet-common:
    - match: \(
      push: autolink-inet-group
    - include: link-url-path-separators
    - include: link-url-escapes

###[ INLINE: OTHER ]##########################################################

  escapes:
    # https://spec.commonmark.org/0.30/#backslash-escapes
    - match: '{{escapes}}'
      scope: constant.character.escape.markdown

  hard-line-breaks:
    # https://spec.commonmark.org/0.30/#hard-line-breaks
    - match: '[ ]{2,}$'
      scope: meta.hard-line-break.markdown punctuation.definition.hard-line-break.markdown
    - match: (\\)\n
      captures:
        0: meta.hard-line-break.markdown
        1: constant.character.escape.markdown

###[ EXTENSIONS: CRITIC MARKUP ]##############################################

  critics:
    # inline critic markup
    # http://criticmarkup.com/spec.php
    - include: critics-additions
    - include: critics-comments
    - include: critics-deletions
    - include: critics-highlights
    - include: critics-substitutions

  critics-additions:
    - match: \{\+\+
      scope: punctuation.definition.critic.begin.markdown
      push: critics-addition-content

  critics-addition-content:
    - meta_scope: markup.critic.addition.markdown
    - meta_content_scope: markup.inserted.critic.markdown
    - match: \+\+\}
      scope: punctuation.definition.critic.end.markdown
      pop: 1
    - include: critics-common

  critics-comments:
    - match: '{>>'
      scope: punctuation.definition.critic.begin.markdown
      push: critics-comment-content

  critics-comment-content:
    - meta_scope: markup.critic.comment.markdown
    - meta_content_scope: comment.critic.markdown
    - match: '<<}'
      scope: punctuation.definition.critic.end.markdown
      pop: 1
    - include: critics-common

  critics-deletions:
    - match: '{--'
      scope: punctuation.definition.critic.begin.markdown
      push: critics-deletion-content

  critics-deletion-content:
    - meta_scope: markup.critic.deletion.markdown
    - meta_content_scope: markup.deleted.critic.markdown
    - match: '--}'
      scope: punctuation.definition.critic.end.markdown
      pop: 1
    - include: critics-common

  critics-highlights:
    - match: '{=='
      scope: punctuation.definition.critic.begin.markdown
      push: critics-highlight-content

  critics-highlight-content:
    - meta_scope: markup.critic.highlight.markdown
    - meta_content_scope: markup.info.critic.markdown
    - match: '==}'
      scope: punctuation.definition.critic.end.markdown
      pop: 1
    - include: critics-common

  critics-substitutions:
    - match: '{~~'
      scope: punctuation.definition.critic.begin.markdown
      push: critics-substitution-deleted

  critics-substitution-deleted:
    - meta_scope: markup.critic.substitution.markdown
    - meta_content_scope: markup.deleted.critic.markdown
    - match: (?=~>)
      set:
        - meta_include_prototype: false
        - match: '~>'
          scope: punctuation.separator.critic.markdown
          set: critics-substitution-inserted
    - include: critics-substitution-inserted

  critics-substitution-inserted:
    - meta_scope: markup.critic.substitution.markdown
    - meta_content_scope: markup.inserted.critic.markdown
    - match: '~~}'
      scope: punctuation.definition.critic.end.markdown
      pop: 1
    - include: critics-common

  critics-common:
    - match: ^(?=\s*$)
      pop: 1
    - include: emphasis
    - include: images
    - include: literals
    - include: links

###[ EXTENSIONS: LATEX ]######################################################

  math-blocks:
    - match: '[ \t]*(\$\$)'
      captures:
        1: punctuation.definition.math.begin.markdown
      push: math-block-content

  math-block-content:
    - meta_scope:
        markup.math.block.markdown
        text.tex.latex.embedded.markdown
        meta.environment.math.block.dollar.latex
    - match: (\$\$)(?:\s*\n)?
      captures:
        1: punctuation.definition.math.end.markdown
      pop: true
    - include: math-content

  math-inline:
    - match: |-
        (?x)
        (\$)(?=\S)
        (?=
          (?: \\\\ | \\\$ | [^\$] )*?
          \S\$(?:[^a-zA-Z0-9]|$)
        )
      scope: punctuation.definition.math.begin.markdown
      push: math-inline-content

  math-inline-content:
    - meta_scope:
        markup.math.inline.markdown
        text.tex.latex.embedded.markdown
        meta.environment.math.block.dollar.latex
    - match: \$
      scope: punctuation.definition.math.end.markdown
      pop: 1
    - include: math-content

<<<<<<< HEAD
  math-blocks:
    - match: '[ \t]*(\$\$)'
      captures:
        1: punctuation.definition.math.begin.markdown
      push: math-block-content

  math-block-content:
    - meta_scope:
        markup.math.block.markdown
        text.tex.latex.embedded.markdown
        meta.environment.math.block.dollar.latex
    - match: (\$\$)(?:\s*\n)?
      captures:
        1: punctuation.definition.math.end.markdown
      pop: 1
    - include: math-content

=======
>>>>>>> 3ea2f080
  math-content:
    - include: scope:text.tex.latex#macros
    - include: scope:text.tex.latex#math-content

###[ PROTOTYPES ]#############################################################

  else-pop:
    - match: (?=\S)
      pop: 1

  eol-pop:
    - match: $
      pop: 1

  expect-eol:
    - include: eol-pop
    - match: \S.+
      scope: invalid.illegal.expected-eol.markdown

  immediately-pop:
    - match: ''
      pop: 1
<|MERGE_RESOLUTION|>--- conflicted
+++ resolved
@@ -3572,7 +3572,7 @@
     - match: (\$\$)(?:\s*\n)?
       captures:
         1: punctuation.definition.math.end.markdown
-      pop: true
+      pop: 1
     - include: math-content
 
   math-inline:
@@ -3596,26 +3596,6 @@
       pop: 1
     - include: math-content
 
-<<<<<<< HEAD
-  math-blocks:
-    - match: '[ \t]*(\$\$)'
-      captures:
-        1: punctuation.definition.math.begin.markdown
-      push: math-block-content
-
-  math-block-content:
-    - meta_scope:
-        markup.math.block.markdown
-        text.tex.latex.embedded.markdown
-        meta.environment.math.block.dollar.latex
-    - match: (\$\$)(?:\s*\n)?
-      captures:
-        1: punctuation.definition.math.end.markdown
-      pop: 1
-    - include: math-content
-
-=======
->>>>>>> 3ea2f080
   math-content:
     - include: scope:text.tex.latex#macros
     - include: scope:text.tex.latex#math-content
