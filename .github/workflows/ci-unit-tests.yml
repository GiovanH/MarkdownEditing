--- conflicted
+++ resolved
@@ -26,16 +26,7 @@
     strategy:
       fail-fast: false
       matrix:
-<<<<<<< HEAD
-        st_version: [4]
-    container:
-      image: sublimetext/unittesting
-      options: --cap-add=NET_ADMIN
-    env:
-      SUBLIME_TEXT_VERSION: ${{ matrix.st_version }}
-=======
-        st-version: [3, 4]
->>>>>>> f02a3969
+        st-version: [4]
     steps:
       - uses: actions/checkout@v2
       - uses: SublimeText/UnitTesting/actions/setup@v1
