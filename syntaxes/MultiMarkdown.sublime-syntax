--- conflicted
+++ resolved
@@ -45,14 +45,9 @@
     - match: ^{{header}}
       captures:
         1: meta.mapping.key.multimarkdown entity.other.attribute-name.multimarkdown
-<<<<<<< HEAD
-        2: meta.mapping.multimarkdown punctuation.separator.key-value.multimarkdown
-      embed: html-content
-=======
         2: meta.mapping.multimarkdown
         3: punctuation.separator.key-value.multimarkdown
-      embed: Packages/MarkdownEditing/syntaxes/Markdown.sublime-syntax#html-content
->>>>>>> 2c3102af
+      embed: html-content
       embed_scope: meta.mapping.value.multimarkdown
       escape: ^(?={{header}})
 
