--- conflicted
+++ resolved
@@ -8,28 +8,7 @@
 		<key>showInSymbolList</key>
 		<integer>1</integer>
 		<key>symbolTransformation</key>
-<<<<<<< HEAD
 		<string><![CDATA[
-			s/\[([^]]+)\]\([^)]+\)/$1/g; # beautify links
-			s/\[([^]]+)\](?:\[[^]]+\])?/$1/g; # beautify references
-			s/^\s*//g;					# strip leading whitespace
-			s/\s*#+\s*\z//g;			# strip trailing hashes
-			s/(?<=#)#/ /g;				# change all but first # to m-space
-			s/^#( *)\s+(.*)/$1$2/;		# strip first # and space before title
-			s/^(.+?)=+\s*\z/$1/g;		# indent SETEXT heading 1
-			s/^(.+?)-+\s*\z/  $1/g;		# indent SETEXT heading 2
-		]]></string>
-		<key>showInIndexedSymbolList</key>
-		<integer>1</integer>
-		<key>symbolIndexTransformation</key>
-		<string><![CDATA[
-			s/^\s*//g;					# strip leading whitespace
-			s/\s*#+\s*$//g;				# strip trailing hashes
-			s/^(.+?)=+\s*$/# $1/g;		# convert SETEXT to ATX heading 1
-			s/^(.+?)-+\s*$/## $1/g;		# convert SETEXT to ATX heading 2
-		]]></string>
-=======
-		<string>
 			s/\!?\[([^]]+)\]\([^)]*\)/$1/g; 	# strip image or link urls
 			s/\[([^]]+)\]\[[^]]*\]/$1/g; 		# strip reference urls
 			s/\[\^[^]]+\]//g; 					# strip footnotes
@@ -41,15 +20,18 @@
 			s/^#{3}/    /g;						# indent atx heading
 			s/^#{2}/  /g;						# indent atx heading
 			s/^#{1}//g;							# indent atx heading
-		</string>
+			s/^(.+?)=+\s*\z/$1/g;				# indent SETEXT heading 1
+			s/^(.+?)-+\s*\z/  $1/g;				# indent SETEXT heading 2
+		]]></string>
 		<key>showInIndexedSymbolList</key>
 		<integer>1</integer>
 		<key>symbolIndexTransformation</key>
-		<string>
+		<string><![CDATA[
 			s/^\s*//g;							# strip leading whitespace
 			s/\s*#+\s*\z//g;					# strip trailing hashes
-		</string>
->>>>>>> 9b8ce61b
+			s/^(.+?)=+\s*$/# $1/g;				# convert SETEXT to ATX heading 1
+			s/^(.+?)-+\s*$/## $1/g;				# convert SETEXT to ATX heading 2
+		]]></string>
 	</dict>
 </dict>
 </plist>