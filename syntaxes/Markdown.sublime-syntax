--- conflicted
+++ resolved
@@ -275,7 +275,299 @@
     - include: atx-heading
     - include: setext-heading-or-paragraph
 
-<<<<<<< HEAD
+###[ CONTAINER BLOCKS: BLOCK QUOTES ]#########################################
+
+  block-quotes:
+    # https://spec.commonmark.org/0.30/#block-quotes
+    - match: '{{block_quote}}'
+      comment: |-
+        We terminate the block quote when seeing an empty line, a
+        separator or a line with leading > characters. The latter is
+        to “reset” the quote level for quoted lines.
+        The idea here is to match block level elements first, then once
+        we have confirmed there are no block level elements left, move to
+        matching inline markdown. This prevents block level elements being
+        detected when they shouldn't be.
+      captures:
+        1: punctuation.definition.blockquote.markdown
+      push:
+        - block-quote-meta
+        - block-quote-content
+
+  block-quote-nested:
+    - match: '{{block_quote}}'
+      captures:
+        1: punctuation.definition.blockquote.markdown
+      set:
+        - block-quote-meta
+        - block-quote-content
+
+  block-quote-meta:
+    - meta_include_prototype: false
+    - meta_scope: markup.quote.markdown
+    - include: immediately-pop
+
+  block-quote-content:
+    - include: block-quote-nested
+    - include: block-quote-code-block
+    - include: block-quote-list-item
+    - include: atx-heading
+    - include: indented-code-block
+    - include: thematic-breaks
+    - match: ''
+      set: block-quote-text
+
+  block-quote-code-block:
+    - match: |-
+         (?x)
+          {{fenced_code_block_start}}
+          {{fenced_code_block_language}}?
+          .*$\n?       # all characters until EOL
+      captures:
+        0: meta.code-fence.definition.begin.text.markdown-gfm
+        2: punctuation.definition.raw.code-fence.begin.markdown
+        5: constant.other.language-name.markdown
+      set: block-quote-code-block-content
+
+  block-quote-code-block-content:
+    - match: ^(?!\s*{{block_quote}})
+      pop: true
+    - match: '{{fenced_code_block_end}}'
+      captures:
+        0: meta.code-fence.definition.end.text.markdown-gfm
+        1: punctuation.definition.raw.code-fence.end.markdown
+      pop: true
+    - match: '{{block_quote}}'
+      captures:
+        1: punctuation.definition.blockquote.markdown
+    - match: ''
+      push: block-quote-code-block-text
+
+  block-quote-code-block-text:
+    - meta_include_prototype: false
+    - meta_content_scope: markup.raw.code-fence.markdown-gfm
+    - match: ^
+      pop: true
+
+  block-quote-list-item:
+    - match: ([ ]{,3})(\d+([.)]))(\s)
+      captures:
+        1: markup.list.numbered.markdown
+        2: markup.list.numbered.bullet.markdown
+        3: punctuation.definition.list_item.markdown
+        4: markup.list.numbered.markdown
+      set:
+        - block-quote-ordered-list-content
+        - list-content
+    - match: ([ ]{,3})([*+-])((?:[ ](\[)([ xX])(\]))?\s)
+      captures:
+        1: markup.list.unnumbered.markdown
+        2: markup.list.unnumbered.bullet.markdown punctuation.definition.list_item.markdown
+        3: markup.list.unnumbered.markdown
+        4: markup.checkbox.begin.markdown-gfm punctuation.definition.checkbox.begin.markdown-gfm
+        5: markup.checkbox.mark.markdown-gfm
+        6: markup.checkbox.end.markdown-gfm punctuation.definition.checkbox.end.markdown-gfm
+      set:
+        - block-quote-unordered-list-content
+        - list-content
+
+  block-quote-ordered-list-content:
+    - meta_content_scope: markup.list.numbered.markdown meta.paragraph.list.markdown
+    - include: block-quote-text
+
+  block-quote-unordered-list-content:
+    - meta_content_scope: markup.list.unnumbered.markdown meta.paragraph.list.markdown
+    - include: block-quote-text
+
+  block-quote-text:
+    - match: |-
+        (?x)
+        ^
+        (?= \s*$
+        |   {{atx_heading}}
+        |   {{block_quote}}
+        |   {{fenced_code_block_start}}
+        |   {{list_item}}
+        |   {{thematic_break}}
+        )
+      pop: true
+    - include: inline
+
+###[ CONTAINER BLOCKS: LISTS ]################################################
+
+  list-blocks:
+    - match: ^([ ]{,3})([*+-])( (\[)([ xX])(\]))?(?=\s)
+      captures:
+        1: markup.list.unnumbered.markdown
+        2: markup.list.unnumbered.bullet.markdown punctuation.definition.list_item.markdown
+        3: markup.list.unnumbered.markdown
+        4: markup.checkbox.begin.markdown-gfm punctuation.definition.checkbox.begin.markdown-gfm
+        5: markup.checkbox.mark.markdown-gfm
+        6: markup.checkbox.end.markdown-gfm punctuation.definition.checkbox.end.markdown-gfm
+      push: unordered-list-paragraph
+    - match: ^([ ]{,3})(\d+([.)]))(?=\s)
+      captures:
+        1: markup.list.numbered.markdown
+        2: markup.list.numbered.bullet.markdown
+        3: punctuation.definition.list_item.markdown
+      push: ordered-list-paragraph
+
+  unordered-list-paragraph:
+    - meta_content_scope: markup.list.unnumbered.markdown
+    - include: list-paragraph
+
+  ordered-list-paragraph:
+    - meta_content_scope: markup.list.numbered.markdown
+    - include: list-paragraph
+
+  list-paragraph:
+    - match: ^(?=\S|{{atx_heading}})
+      pop: true
+    - include: list-indended-code-blocks
+    - include: block-quotes
+    - include: fenced-code-blocks
+    - include: html-blocks
+    - include: latex-blocks
+    - include: reference-definitions
+    - include: thematic-breaks
+    - match: (?=\S)
+      push: list-items
+
+  list-indended-code-blocks:
+    # at least 8 chars / 2 tabs
+    - match: ^{{indented_code_block}}{2,}[^>+*\s-].*$\n?
+      scope: markup.raw.block.markdown
+
+  list-items:
+    - match: ^(?=\s*$|{{atx_heading}})
+      pop: true
+    - match: ([ ]*)([*+-])((?:[ ](\[)([ xX])(\]))?\s)
+      captures:
+        1: markup.list.unnumbered.markdown
+        2: markup.list.unnumbered.bullet.markdown punctuation.definition.list_item.markdown
+        3: markup.list.unnumbered.markdown
+        4: markup.checkbox.begin.markdown-gfm punctuation.definition.checkbox.begin.markdown-gfm
+        5: markup.checkbox.mark.markdown-gfm
+        6: markup.checkbox.end.markdown-gfm punctuation.definition.checkbox.end.markdown-gfm
+      push: unordered-list-content
+    - match: ([ ]*)(\d+([.)]))(?=\s)
+      captures:
+        1: markup.list.numbered.markdown
+        2: markup.list.numbered.bullet.markdown
+        3: punctuation.definition.list_item.markdown
+      push: ordered-list-content
+    - match: \s+
+      scope: meta.paragraph.list.markdown
+    - match: (?=\S)
+      push: list-content
+
+  unordered-list-content:
+    - clear_scopes: 1
+    - meta_content_scope: markup.list.unnumbered.markdown meta.paragraph.list.markdown
+    - include: list-content
+
+  ordered-list-content:
+    - clear_scopes: 1
+    - meta_content_scope: markup.list.numbered.markdown meta.paragraph.list.markdown
+    - include: list-content
+
+  list-content:
+    - meta_content_scope: meta.paragraph.list.markdown
+    - include: block-quotes
+    - include: fenced-code-blocks
+    - include: html-blocks
+    - include: latex-blocks
+    - include: reference-definitions
+    - include: thematic-breaks
+    - match: ^
+      pop: true
+    - match: (?=\S)
+      push: list-text
+
+  list-text:
+    - include: inline
+    - match: $
+      pop: true
+    - match: (?={{list_item}})
+      pop: true
+
+###[ LEAF BLOCKS: ATX HEADINGS ]##############################################
+
+  atx-heading:
+    # https://spec.commonmark.org/0.30/#atx-headings
+    # Note:
+    #   Consume spaces and tabs after opening hashes so entity.name
+    #   starts with first non-whitespace character,
+    #   but don't do so if directly followed by closing hashes
+    #   as terminator pattern requires them to match then.
+    - match: '[ ]{,3}(#{1}){{atx_heading_space}}'
+      captures:
+        1: punctuation.definition.heading.begin.markdown
+      push: atx-heading1-content
+    - match: '[ ]{,3}(#{2}){{atx_heading_space}}'
+      captures:
+        1: punctuation.definition.heading.begin.markdown
+      push: atx-heading2-content
+    - match: '[ ]{,3}(#{3}){{atx_heading_space}}'
+      captures:
+        1: punctuation.definition.heading.begin.markdown
+      push: atx-heading3-content
+    - match: '[ ]{,3}(#{4}){{atx_heading_space}}'
+      captures:
+        1: punctuation.definition.heading.begin.markdown
+      push: atx-heading4-content
+    - match: '[ ]{,3}(#{5}){{atx_heading_space}}'
+      captures:
+        1: punctuation.definition.heading.begin.markdown
+      push: atx-heading5-content
+    - match: '[ ]{,3}(#{6}){{atx_heading_space}}'
+      captures:
+        1: punctuation.definition.heading.begin.markdown
+      push: atx-heading6-content
+
+  atx-heading1-content:
+    - meta_scope: markup.heading.1.markdown
+    - meta_content_scope: entity.name.section.markdown
+    - include: atx-heading-content
+
+  atx-heading2-content:
+    - meta_scope: markup.heading.2.markdown
+    - meta_content_scope: entity.name.section.markdown
+    - include: atx-heading-content
+
+  atx-heading3-content:
+    - meta_scope: markup.heading.3.markdown
+    - meta_content_scope: entity.name.section.markdown
+    - include: atx-heading-content
+
+  atx-heading4-content:
+    - meta_scope: markup.heading.4.markdown
+    - meta_content_scope: entity.name.section.markdown
+    - include: atx-heading-content
+
+  atx-heading5-content:
+    - meta_scope: markup.heading.5.markdown
+    - meta_content_scope: entity.name.section.markdown
+    - include: atx-heading-content
+
+  atx-heading6-content:
+    - meta_scope: markup.heading.6.markdown
+    - meta_content_scope: entity.name.section.markdown
+    - include: atx-heading-content
+
+  atx-heading-content:
+    - match: '{{atx_heading_end}}'
+      captures:
+        1: punctuation.definition.heading.end.markdown
+        2: meta.whitespace.newline.markdown
+      pop: true
+    - include: emphasis
+    - include: images
+    - include: literals
+    - include: links
+
+###[ LEAF BLOCKS: SETEXT HEADINGS OR PARAGRAPH ]##############################
+
   setext-heading-or-paragraph:
     # A paragraph may start with a line of equal signs which must not be matched
     # as heading underline. This is achieved by consuming them here, which also
@@ -313,381 +605,17 @@
   setext-heading-content:
     - match: '{{setext_escape}}'
       fail: setext-heading-or-paragraph
-    - include: inline-bold-italic
-    - include: scope:text.html.basic
+    - include: emphasis
+    - include: images
+    - include: literals
+    - include: links
+    - include: markup
 
   paragraph:
     # https://spec.commonmark.org/0.30/#paragraphs
     - meta_scope: meta.paragraph.markdown
     - match: '{{setext_escape}}'
       fail: setext-heading-or-paragraph
-    - include: paragraph-end
-    - include: inline-bold-italic-linebreak
-    - include: tag-kbd
-    - include: scope:text.html.basic
-
-  paragraph-end:
-    - match: |-
-        (?x)                            # pop out of this context if one of the following conditions are met:
-        ^(?=
-          \s*$                          # the line is blank (or only contains whitespace)
-          | {{atx_heading}}             # an ATX heading begins the line
-          | {{block_quote}}             # a blockquote begins the line
-          | {{fenced_code_block_start}} # a fenced codeblock begins the line
-          | {{thematic_break}}          # line is a thematic beak
-          | [ ]{,3}1[.)]\s              # an ordered list item with number "1" begins the line
-          | [ ]{,3}[*+-]\s              # an unordered list item begins the line
-          | [ ]{,3}<(?:                 # all types of HTML blocks except type 7 may interrupt a paragraph
-              {{html_tag_block_end_at_close_tag}}   # 1
-            | !--                                   # 2
-            | \?                                    # 3
-            | ![A-Z]                                # 4
-            | !\[CDATA\[                            # 5
-            | {{html_tag_block_end_at_blank_line}}  # 6
-          )
-          | [ ]{,3}\$\$                 # a latex math block
-          )
-      pop: true
-
-  ampersand:
-    - match: (?!{{html_entity}})&
-      comment: |
-        Markdown will convert this for us. We match it so that the
-                        HTML grammar will not mark it up as invalid.
-      scope: meta.other.valid-ampersand.markdown
-
-  ligatures:
-    - match: '<?(-+|=+)<'     # -< --< ---< ----< <-< <--< <---< <----<
-                              # =< ==< ===< ====< <=< <==< <===< <====<
-    - match: '<(-+|=+)>?'     # <- <-- <--- <-> <--> <--->
-                              # <= <== <=== <=> <==> <===>
-    - match: '>(-+|=+)[<>]?'  # >- >-- >--- >-> >--> >---> >-< >--< >---<
-                              # >= >== >=== >=> >==> >===> >=< >==< >===<
-    - match: '<<+|<>|>>+'     # << <<< <<<< <> >>>> >>> >>
-=======
-###[ CONTAINER BLOCKS: BLOCK QUOTES ]#########################################
->>>>>>> 55822aeb
-
-  block-quotes:
-    # https://spec.commonmark.org/0.30/#block-quotes
-    - match: '{{block_quote}}'
-      comment: |-
-        We terminate the block quote when seeing an empty line, a
-        separator or a line with leading > characters. The latter is
-        to “reset” the quote level for quoted lines.
-        The idea here is to match block level elements first, then once
-        we have confirmed there are no block level elements left, move to
-        matching inline markdown. This prevents block level elements being
-        detected when they shouldn't be.
-      captures:
-        1: punctuation.definition.blockquote.markdown
-      push:
-        - block-quote-meta
-        - block-quote-content
-
-  block-quote-nested:
-    - match: '{{block_quote}}'
-      captures:
-        1: punctuation.definition.blockquote.markdown
-      set:
-        - block-quote-meta
-        - block-quote-content
-
-  block-quote-meta:
-    - meta_include_prototype: false
-    - meta_scope: markup.quote.markdown
-    - include: immediately-pop
-
-  block-quote-content:
-    - include: block-quote-nested
-    - include: block-quote-code-block
-    - include: block-quote-list-item
-    - include: atx-heading
-    - include: indented-code-block
-    - include: thematic-breaks
-    - match: ''
-      set: block-quote-text
-
-  block-quote-code-block:
-    - match: |-
-         (?x)
-          {{fenced_code_block_start}}
-          {{fenced_code_block_language}}?
-          .*$\n?       # all characters until EOL
-      captures:
-        0: meta.code-fence.definition.begin.text.markdown-gfm
-        2: punctuation.definition.raw.code-fence.begin.markdown
-        5: constant.other.language-name.markdown
-      set: block-quote-code-block-content
-
-  block-quote-code-block-content:
-    - match: ^(?!\s*{{block_quote}})
-      pop: true
-    - match: '{{fenced_code_block_end}}'
-      captures:
-        0: meta.code-fence.definition.end.text.markdown-gfm
-        1: punctuation.definition.raw.code-fence.end.markdown
-      pop: true
-    - match: '{{block_quote}}'
-      captures:
-        1: punctuation.definition.blockquote.markdown
-    - match: ''
-      push: block-quote-code-block-text
-
-  block-quote-code-block-text:
-    - meta_include_prototype: false
-    - meta_content_scope: markup.raw.code-fence.markdown-gfm
-    - match: ^
-      pop: true
-
-  block-quote-list-item:
-    - match: ([ ]{,3})(\d+([.)]))(\s)
-      captures:
-        1: markup.list.numbered.markdown
-        2: markup.list.numbered.bullet.markdown
-        3: punctuation.definition.list_item.markdown
-        4: markup.list.numbered.markdown
-      set:
-        - block-quote-ordered-list-content
-        - list-content
-    - match: ([ ]{,3})([*+-])((?:[ ](\[)([ xX])(\]))?\s)
-      captures:
-        1: markup.list.unnumbered.markdown
-        2: markup.list.unnumbered.bullet.markdown punctuation.definition.list_item.markdown
-        3: markup.list.unnumbered.markdown
-        4: markup.checkbox.begin.markdown-gfm punctuation.definition.checkbox.begin.markdown-gfm
-        5: markup.checkbox.mark.markdown-gfm
-        6: markup.checkbox.end.markdown-gfm punctuation.definition.checkbox.end.markdown-gfm
-      set:
-        - block-quote-unordered-list-content
-        - list-content
-
-  block-quote-ordered-list-content:
-    - meta_content_scope: markup.list.numbered.markdown meta.paragraph.list.markdown
-    - include: block-quote-text
-
-  block-quote-unordered-list-content:
-    - meta_content_scope: markup.list.unnumbered.markdown meta.paragraph.list.markdown
-    - include: block-quote-text
-
-  block-quote-text:
-    - match: |-
-        (?x)
-        ^
-        (?= \s*$
-        |   {{atx_heading}}
-        |   {{block_quote}}
-        |   {{fenced_code_block_start}}
-        |   {{list_item}}
-        |   {{thematic_break}}
-        )
-      pop: true
-    - include: inline
-
-###[ CONTAINER BLOCKS: LISTS ]################################################
-
-  list-blocks:
-    - match: ^([ ]{,3})([*+-])( (\[)([ xX])(\]))?(?=\s)
-      captures:
-        1: markup.list.unnumbered.markdown
-        2: markup.list.unnumbered.bullet.markdown punctuation.definition.list_item.markdown
-        3: markup.list.unnumbered.markdown
-        4: markup.checkbox.begin.markdown-gfm punctuation.definition.checkbox.begin.markdown-gfm
-        5: markup.checkbox.mark.markdown-gfm
-        6: markup.checkbox.end.markdown-gfm punctuation.definition.checkbox.end.markdown-gfm
-      push: unordered-list-paragraph
-    - match: ^([ ]{,3})(\d+([.)]))(?=\s)
-      captures:
-        1: markup.list.numbered.markdown
-        2: markup.list.numbered.bullet.markdown
-        3: punctuation.definition.list_item.markdown
-      push: ordered-list-paragraph
-
-  unordered-list-paragraph:
-    - meta_content_scope: markup.list.unnumbered.markdown
-    - include: list-paragraph
-
-  ordered-list-paragraph:
-    - meta_content_scope: markup.list.numbered.markdown
-    - include: list-paragraph
-
-  list-paragraph:
-    - match: ^(?=\S|{{atx_heading}})
-      pop: true
-    - include: list-indended-code-blocks
-    - include: block-quotes
-    - include: fenced-code-blocks
-    - include: html-blocks
-    - include: latex-blocks
-    - include: reference-definitions
-    - include: thematic-breaks
-    - match: (?=\S)
-      push: list-items
-
-  list-indended-code-blocks:
-    # at least 8 chars / 2 tabs
-    - match: ^{{indented_code_block}}{2,}[^>+*\s-].*$\n?
-      scope: markup.raw.block.markdown
-
-  list-items:
-    - match: ^(?=\s*$|{{atx_heading}})
-      pop: true
-    - match: ([ ]*)([*+-])((?:[ ](\[)([ xX])(\]))?\s)
-      captures:
-        1: markup.list.unnumbered.markdown
-        2: markup.list.unnumbered.bullet.markdown punctuation.definition.list_item.markdown
-        3: markup.list.unnumbered.markdown
-        4: markup.checkbox.begin.markdown-gfm punctuation.definition.checkbox.begin.markdown-gfm
-        5: markup.checkbox.mark.markdown-gfm
-        6: markup.checkbox.end.markdown-gfm punctuation.definition.checkbox.end.markdown-gfm
-      push: unordered-list-content
-    - match: ([ ]*)(\d+([.)]))(?=\s)
-      captures:
-        1: markup.list.numbered.markdown
-        2: markup.list.numbered.bullet.markdown
-        3: punctuation.definition.list_item.markdown
-      push: ordered-list-content
-    - match: \s+
-      scope: meta.paragraph.list.markdown
-    - match: (?=\S)
-      push: list-content
-
-  unordered-list-content:
-    - clear_scopes: 1
-    - meta_content_scope: markup.list.unnumbered.markdown meta.paragraph.list.markdown
-    - include: list-content
-
-  ordered-list-content:
-    - clear_scopes: 1
-    - meta_content_scope: markup.list.numbered.markdown meta.paragraph.list.markdown
-    - include: list-content
-
-  list-content:
-    - meta_content_scope: meta.paragraph.list.markdown
-    - include: block-quotes
-    - include: fenced-code-blocks
-    - include: html-blocks
-    - include: latex-blocks
-    - include: reference-definitions
-    - include: thematic-breaks
-    - match: ^
-      pop: true
-    - match: (?=\S)
-      push: list-text
-
-  list-text:
-    - include: inline
-    - match: $
-      pop: true
-    - match: (?={{list_item}})
-      pop: true
-
-###[ LEAF BLOCKS: ATX HEADINGS ]##############################################
-
-  atx-heading:
-    # https://spec.commonmark.org/0.30/#atx-headings
-    # Note:
-    #   Consume spaces and tabs after opening hashes so entity.name
-    #   starts with first non-whitespace character,
-    #   but don't do so if directly followed by closing hashes
-    #   as terminator pattern requires them to match then.
-    - match: '[ ]{,3}(#{1}){{atx_heading_space}}'
-      captures:
-        1: punctuation.definition.heading.begin.markdown
-      push: atx-heading1-content
-    - match: '[ ]{,3}(#{2}){{atx_heading_space}}'
-      captures:
-        1: punctuation.definition.heading.begin.markdown
-      push: atx-heading2-content
-    - match: '[ ]{,3}(#{3}){{atx_heading_space}}'
-      captures:
-        1: punctuation.definition.heading.begin.markdown
-      push: atx-heading3-content
-    - match: '[ ]{,3}(#{4}){{atx_heading_space}}'
-      captures:
-        1: punctuation.definition.heading.begin.markdown
-      push: atx-heading4-content
-    - match: '[ ]{,3}(#{5}){{atx_heading_space}}'
-      captures:
-        1: punctuation.definition.heading.begin.markdown
-      push: atx-heading5-content
-    - match: '[ ]{,3}(#{6}){{atx_heading_space}}'
-      captures:
-        1: punctuation.definition.heading.begin.markdown
-      push: atx-heading6-content
-
-  atx-heading1-content:
-    - meta_scope: markup.heading.1.markdown
-    - meta_content_scope: entity.name.section.markdown
-    - include: atx-heading-content
-
-  atx-heading2-content:
-    - meta_scope: markup.heading.2.markdown
-    - meta_content_scope: entity.name.section.markdown
-    - include: atx-heading-content
-
-  atx-heading3-content:
-    - meta_scope: markup.heading.3.markdown
-    - meta_content_scope: entity.name.section.markdown
-    - include: atx-heading-content
-
-  atx-heading4-content:
-    - meta_scope: markup.heading.4.markdown
-    - meta_content_scope: entity.name.section.markdown
-    - include: atx-heading-content
-
-  atx-heading5-content:
-    - meta_scope: markup.heading.5.markdown
-    - meta_content_scope: entity.name.section.markdown
-    - include: atx-heading-content
-
-  atx-heading6-content:
-    - meta_scope: markup.heading.6.markdown
-    - meta_content_scope: entity.name.section.markdown
-    - include: atx-heading-content
-
-  atx-heading-content:
-    - match: '{{atx_heading_end}}'
-      captures:
-        1: punctuation.definition.heading.end.markdown
-        2: meta.whitespace.newline.markdown
-      pop: true
-    - include: emphasis
-    - include: images
-    - include: literals
-    - include: links
-
-###[ LEAF BLOCKS: SETEXT HEADINGS OR PARAGRAPH ]##############################
-
-  setext-heading-or-paragraph:
-    # https://spec.commonmark.org/0.30/#setext-headings
-    # A paragraph may start with a line of equal signs which must not be matched
-    # as heading underline. This is achieved by consuming them here, which also
-    # applies `meta.paragraph` scope as expected.
-    # A line of dashes is already matched as thematic break and thus ignored.
-    - match: ^[ ]{,3}(?:=+|(?=\S))
-      push: paragraph
-
-  setext-heading1:
-    - match: ^[ ]{,3}(=+)[ \t]*$(\n?)
-      scope: markup.heading.1.setext.markdown
-      captures:
-        1: punctuation.definition.heading.setext.markdown
-        2: meta.whitespace.newline.markdown
-      pop: true
-
-  setext-heading2:
-    - match: ^[ ]{,3}(-+)[ \t]*$(\n?)
-      scope: markup.heading.2.setext.markdown
-      captures:
-        1: punctuation.definition.heading.setext.markdown
-        2: meta.whitespace.newline.markdown
-      pop: true
-
-  paragraph:
-    - meta_scope: meta.paragraph.markdown
-    - include: setext-heading1
-    - include: setext-heading2
     - include: paragraph-end
     - include: inline
 
