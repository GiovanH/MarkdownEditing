name: CI Syntax Tests

on:
  push:
    branches:
      - 'master'
      - 'st3176'
    paths:
      - '.github/workflows/ci-syntax-tests.yml'
      - '**.sublime-syntax'
      - '**/syntax_test_*'
      - '**.tmPreferences'
  pull_request:
    branches:
      - '**'
    paths:
      - '.github/workflows/ci-syntax-tests.yml'
      - '**.sublime-syntax'
      - '**/syntax_test_*'
      - '**.tmPreferences'
  workflow_dispatch:

jobs:
  syntax_tests:
    name: Sublime Text ${{ matrix.build }}
    strategy:
      matrix:
        include:
<<<<<<< HEAD
=======
          - build: 3211
            default_packages: st3
>>>>>>> 8413394c
          - build: 4107
            default_packages: v4107
          - build: latest
            default_packages: master
    runs-on: ubuntu-latest
    steps:
      - uses: actions/checkout@v2
      - uses: SublimeText/syntax-test-action@v2
        with:
          build: ${{ matrix.build }}
          default_packages: ${{ matrix.default_packages }}<|MERGE_RESOLUTION|>--- conflicted
+++ resolved
@@ -26,11 +26,6 @@
     strategy:
       matrix:
         include:
-<<<<<<< HEAD
-=======
-          - build: 3211
-            default_packages: st3
->>>>>>> 8413394c
           - build: 4107
             default_packages: v4107
           - build: latest
