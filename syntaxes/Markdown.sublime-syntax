%YAML 1.2
---
# This definition aims to meet CommonMark specifications
#   http://spec.commonmark.org/
# with GitHub Formatted Markdown extensions
#   https://github.github.com/gfm/
# and has a few extras like Markdown Extra's footnotes
#   https://michelf.ca/projects/php-markdown/extra/#footnotes
#
# The scope suffix should indicate which flavor of Markdown the feature came from,
# to help make this syntax definition easier to maintain.
name: Markdown
scope: text.html.markdown
version: 2

file_extensions:
  - md
  - mdown
  - markdown
  - markdn

variables:
  atx_heading: (?:[ ]{,3}[#]{1,6}(?:[ \t]|$))         # between 0 and 3 spaces, followed 1 to 6 hashes, followed by at least one space or tab or by end of the line
  atx_heading_space: (?:(?=[ \t]+#+[ \t]*$)|[ \t]+|$) # consume spaces only if heading is not empty to ensure `atx_heading_end` can fully match closing hashes
  atx_heading_end: (?:[ \t]+(#+))?[ \t]*($\n?)        # \n is optional so ## is matched as end punctuation in new document (at eof)
  setext_escape: ^(?=[ ]{,3}(?:=+|-+)\s*$)            # between 0 and 3 spaces, followed by at least one hyphon or equal sign (setext underline can be of any length)

  block_quote: (?:[ ]{,3}(>)[ ]?)                     # between 0 and 3 spaces, followed by a greater than sign, (followed by any character or the end of the line = "only care about optional space!")
  indented_code_block: (?:[ ]{4}|[ ]{0,3}\t)          # a visual tab of width 4 consisting of 4 spaces or 0 to 3 spaces followed by 1 tab

  first_list_item: (?:[ ]{,3}(?:1[.)]|[*+-])\s)       # between 0 and 3 spaces, followed by either: at least one integer and a full stop or a parenthesis, or (a star, plus or dash), followed by whitespace
  list_item: (?:[ ]{,3}(?:\d{1,9}[.)]|[*+-])\s)       # between 0 and 3 spaces, followed by either: at least one integer and a full stop or a parenthesis, or (a star, plus or dash), followed by whitespace

  thematic_break: |-
    (?x:
      [ ]{,3}                    # between 0 to 3 spaces
      (?:                        # followed by one of the following:
        [-](?:[ \t]*[-]){2,}     # - a dash,        followed by the following at least twice: any number of spaces or tabs followed by a dash
      | [*](?:[ \t]*[*]){2,}     # - a star,        followed by the following at least twice: any number of spaces or tabs followed by a star
      | [_](?:[ \t]*[_]){2,}     # - an underscore, followed by the following at least twice: any number of spaces or tabs followed by an underscore
      )
      [ \t]*$                    # followed by any number of tabs or spaces, followed by the end of the line
    )

  backticks: |-
    (?x:
      (`{4})(?![\s`])(?:[^`]+(?=`)|(?!`{4})`+(?!`))+(`{4})(?!`)  # 4 backticks, followed by at least one non whitespace, non backtick character, followed by (less than 4 backticks, or at least one non backtick character) at least once, followed by exactly 4 backticks
    | (`{3})(?![\s`])(?:[^`]+(?=`)|(?!`{3})`+(?!`))+(`{3})(?!`)  # 3 backticks, followed by at least one non whitespace, non backtick character, followed by (less than 3 backticks, or at least one non backtick character) at least once, followed by exactly 3 backticks
    | (`{2})(?![\s`])(?:[^`]+(?=`)|(?!`{2})`+(?!`))+(`{2})(?!`)  # 2 backticks, followed by at least one non whitespace, non backtick character, followed by (less than 2 backticks, or at least one non backtick character) at least once, followed by exactly 2 backticks
    | (`{1})(?![\s`])(?:[^`]+(?=`)|(?!`{1})`+(?!`))+(`{1})(?!`)  # 1 backtick,  followed by at least one non whitespace, non backtick character, followed by (                          at least one non backtick character) at least once, followed by exactly 1 backtick
    )
  escapes: \\[-+*/!"#$%&'(),.:;<=>?@\[\\\]^_`{|}~]

  balance_square_brackets: |-
    (?x:
      (?:
        (?:{{escapes}})+                  # escape characters
      | [^\[\]`\\]+(?=[\[\]`\\]|$)        # anything that isn't a square bracket or a backtick or the start of an escape character
      | {{backticks}}                     # inline code
      | \[(?:                             # nested square brackets (one level deep)
          [^\[\]`]+(?=[\[\]`])            #  anything that isn't a square bracket or a backtick
          {{backticks}}?                  #  balanced backticks
        )*\]                              #  closing square bracket
      )+
    )
  balance_square_brackets_and_emphasis: |-
    (?x:
      (?:
        (?:{{escapes}})+                  # escape characters
      | [^\[\]`\\_*]+(?=[\[\]`\\_*]|$)    # anything that isn't a square bracket, a backtick, the start of an escape character, or an emphasis character
      | {{backticks}}                     # inline code
      | \[(?:                             # nested square brackets (one level deep)
          [^\[\]`]+(?=[\[\]`])            #  anything that isn't a square bracket or a backtick
          {{backticks}}?                  #  balanced backticks
        )*\]                              #  closing square bracket
      )+                                  # at least one character
    )
  balance_square_brackets_pipes_and_emphasis: |-
    (?x:
      (?:
        (?:{{escapes}})+                  # escape characters
      | [^\[\]`\\_*|]+(?=[\[\]`\\_*|]|$)  # anything that isn't a square bracket, a backtick, the start of an escape character, or an emphasis character
      | {{backticks}}                     # inline code
      | \[(?:                             # nested square brackets (one level deep)
          [^\[\]`]+(?=[\[\]`])            #  anything that isn't a square bracket or a backtick
          {{backticks}}?                  #  balanced backticks
        )*\]                              #  closing square bracket
      )+                                  # at least one character
    )
  balanced_emphasis: |-
    (?x:
      \*  (?!\*){{balance_square_brackets_and_emphasis}}+\*  (?!\*)
    | \*\*      {{balance_square_brackets_and_emphasis}}+\*\*
    | _   (?!_) {{balance_square_brackets_and_emphasis}}+_   (?!_)
    | __        {{balance_square_brackets_and_emphasis}}+__
    )

  table_cell: |-
    (?x:
      # Pipes inside other inline spans (such as emphasis, code, etc.) will not break a cell,
      # emphasis in table cells can't span multiple lines
      (?:
        {{balance_square_brackets_pipes_and_emphasis}}
      | {{balanced_emphasis}}
      )+  # at least one character
    )
  table_first_row: |-
    (?x:
      # at least 2 non-escaped pipe chars on the line
      (?:{{table_cell}}?\|){2}

      # something other than whitespace followed by a pipe char or hyphon,
      # followed by something other than whitespace and the end of the line
    | (?! \s*\-\s+ | \s+\|){{table_cell}}\|(?!\s+$)
    )

  fenced_code_block_start: |-
    (?x:
      ([ \t]*)
      (
        (`){3,}      #   3 or more backticks
        (?![^`]*`)   #   not followed by any more backticks on the same line
      |              # or
        (~){3,}      #   3 or more tildas
      )
      \s*            # allow for whitespace between code block start and info string
    )
  fenced_code_block_language: |-
    (?x:             # first word of an infostring is used as language specifier
      (
        [[:alpha:]]  # starts with a letter to make sure not to hit any attribute annotation
        [^`\s]*      # optionally followed by any nonwhitespace character (except backticks)
      )
    )
  fenced_code_block_trailing_infostring_characters: |-
    (?x:
      (
        \s*          # any whitespace, or ..
      |
        \s[^`]*      # any characters (except backticks), separated by whitespace ...
      )
      $\n?           # ... until EOL
    )
  fenced_code_block_end: |-
    (?x:
      [ \t]*
      (
        \2           # the backtick/tilde combination that opened the code fence
        (?:\3|\4)*   # plus optional additional closing characters
      )
      \s*$           # any amount of whitespace until EOL
    )
  fenced_code_block_escape: ^{{fenced_code_block_end}}

  # https://spec.commonmark.org/0.30/#email-autolink
  email_domain_commonmark: '[a-zA-Z0-9](?:[a-zA-Z0-9-]{0,61}[a-zA-Z0-9])?'
  email_user_commonmark: '[a-zA-Z0-9.!#$%&''*+/=?^_`{|}~-]+'

  # https://spec.commonmark.org/0.30/#html-blocks
  html_block: |-
    (?x:
      [ ]{,3}
      (?:
        {{html_tag_block_end_at_close_tag}}  # html block type 1
      | {{html_tag_block_end_at_blank_line}} # html block type 6
      | {{html_block_open_tag}}              # html block type 7
      | {{html_block_close_tag}}             # html block type 7
      | {{html_block_comment}}               # html block type 2
      | {{html_block_decl}}                  # html block type 4
      | {{html_block_cdata}}                 # html block type 5
      | {{html_block_preprocessor}}          # html block type 3
      )
    )
  html_block_comment: <!--
  html_block_cdata: <!\[CDATA\[
  html_block_decl: <![a-zA-Z]
  html_block_preprocessor: <\?
  html_block_open_tag: |-
    (?xi:
      <
      [a-z]             # A tag name consists of an ASCII letter
      [a-z0-9-]*        # followed by zero or more ASCII letters, digits, or hyphens (-)
      (?:               # An attribute consists of whitespace, an attribute name, and an optional attribute value specification
        \s+
        [a-z_:]         # An attribute name consists of an ASCII letter, _, or :
        [a-z0-9_.:-]*   # followed by zero or more ASCII letters, digits, _, ., :, or -
        (?:             # An attribute value specification consists of optional whitespace, a = character, optional whitespace, and an attribute value
          \s*
          =
          \s*
          (?:
            [^ @'=<>`]+ # An unquoted attribute value is a nonempty string of characters not including spaces, ", ', =, <, >, or `
          | '[^']*'     # A single-quoted attribute value consists of ', zero or more characters not including ', and a final '
          | "[^"]*"     # A double-quoted attribute value consists of ", zero or more characters not including ", and a final "
          )
        )?
      )*
      \s*
      /?
      >
      \s*$
    )
  html_block_close_tag: |-
    (?xi:
      </
      [a-z]             # A tag name consists of an ASCII letter
      [a-z0-9-]*        # followed by zero or more ASCII letters, digits, or hyphens (-)
      \s*
      >
      \s*$
    )
  html_tag_block_end_at_close_tag: |-
    <(?xi: pre | script | style | textarea ){{html_tag_break_char}}
  html_tag_block_end_at_blank_line: |-
    <(?xi:
      address | article | aside | base | basefont | blockquote | body | caption
    | c enter | col | colgroup | dd | details | dialog | dir | div | dl | dt
    | fieldset | figcaption | figure | footer | form | frame | frameset | h1 | h2
    | h3 | h4 | h5 | h6 | head | header | hr | html | iframe | legend | li | link
    | main | menu | menuitem | nav | noframes | ol | optgroup | option | p | param
    | section | source | summary | table | tbody | td | tfoot | th
    | thead | title | tr | track | ul
    ){{html_tag_maybe_selfclosing_break_char}}
  html_tag_break_char: (?:[ \t>]|$)
  html_tag_maybe_selfclosing_break_char: (?:[ \t]|/?>|$)

  html_entity: '&([a-zA-Z0-9]+|#\d+|#[Xx]\h+);'

  ascii_space: '\t\n\f '
  tag_attribute_name_start: (?=[^{{ascii_space}}=/>}])
  tag_attribute_name_break: (?=[{{ascii_space}}=/>}])
  tag_unquoted_attribute_start: (?=[^{{ascii_space}}=/>}])
  tag_unquoted_attribute_break: (?=[{{ascii_space}}}]|/?>)

  latex_block: '[ ]{,3}\$\$'

  reference_definition: (?:\[{{reference_name}}\]\:)
  footnote_name: (?:\^(?:\\\]|[^]])+)
  reference_name: (?:(?:\\\]|[^]])+)

  paragraph_end: |-
    (?x: # pop out of this context if one of the following conditions are met:
      ^(?=\s*$                        # the line is blank (or only contains whitespace)
       |  {{block_quote}}             # a blockquote begins the line
       |  {{atx_heading}}             # an ATX heading begins the line
       |  {{fenced_code_block_start}} # a fenced codeblock begins the line
       |  {{thematic_break}}          # line is a thematic beak
       |  {{first_list_item}}         # a list item begins the line
       |  {{latex_block}}             # a latex block begins the line
       |  {{html_block}}              # a html block begins the line
       )
    )

  # https://spec.commonmark.org/0.30/#left-flanking-delimiter-run
  bold_italic_asterisk_begin: |-
    (?x:
         (\*\*)(\*) {{no_space_nor_punct}}
    | \B (\*\*)(\*) {{no_space_but_punct}}
    )

  bold_asterisk_begin: |-
    (?x:
         \*{2} {{no_space_nor_punct}}
    | \B \*{2} {{no_space_but_punct}}
    )

  italic_asterisk_begin: |-
    (?x:
         \* {{no_space_nor_punct}}
    | \B \* {{no_space_but_punct}}
    )

  # not followed by Unicode whitespace and not followed by a Unicode punctuation character
  no_space_nor_punct: (?![\s*\p{P}])
  # not followed by Unicode whitespace and followed by a Unicode punctuation character
  no_space_but_punct: (?=[[^\s*]&&\p{P}])

##############################################################################

contexts:

  main:
    - include: frontmatter
    - match: ''
      set: markdown

  frontmatter:
    - match: (---)\s*(?i:(coffee)\s*)\n
      captures:
        0: meta.frontmatter.markdown
        1: punctuation.section.block.begin.frontmatter.markdown
        2: constant.other.language-name.markdown
      embed: scope:source.coffee
      embed_scope: meta.frontmatter.markdown source.coffee.embedded.markdown
      escape: ^(---|\.{3})\s*\n  # pandoc requires the remainder of the line to be blank
      escape_captures:
        0: meta.frontmatter.markdown
        1: punctuation.section.block.end.frontmatter.markdown
    - match: (---)\s*(?i:(json)\s*)\n
      captures:
        0: meta.frontmatter.markdown
        1: punctuation.section.block.begin.frontmatter.markdown
        2: constant.other.language-name.markdown
      embed: scope:source.json
      embed_scope: meta.frontmatter.markdown source.json.embedded.markdown
      escape: ^(---|\.{3})\s*\n # pandoc requires the remainder of the line to be blank
      escape_captures:
        0: meta.frontmatter.markdown
        1: punctuation.section.block.end.frontmatter.markdown
    - match: (---)\s*(?i:(yaml|yml)\s*)?\n
      captures:
        0: meta.frontmatter.markdown
        1: punctuation.section.block.begin.frontmatter.markdown
        2: constant.other.language-name.markdown
      embed: scope:source.yaml
      embed_scope: meta.frontmatter.markdown source.yaml.embedded.markdown
      escape: ^(---|\.{3})\s*\n  # pandoc requires the remainder of the line to be blank
      escape_captures:
        0: meta.frontmatter.markdown
        1: punctuation.section.block.end.frontmatter.markdown

  markdown:
    - include: indented-code-blocks
    - include: thematic-breaks
    - include: block-quotes
    - include: list-blocks
    - include: tables
    - include: fenced-code-blocks
    - include: latex-blocks
    - include: html-blocks
    - include: reference-definitions
    - include: atx-headings
    - include: setext-headings-or-paragraphs

###[ CONTAINER BLOCKS: BLOCK QUOTES ]#########################################

  block-quotes:
    # https://spec.commonmark.org/0.30/#block-quotes
    - match: '[ \t]{,3}(>)[ ]?'
      captures:
        1: punctuation.definition.blockquote.markdown
      push:
        - block-quote-meta
        - block-quote-body
        - block-quote-punctuation-body

  block-quote-meta:
    - meta_include_prototype: false
    - meta_scope: markup.quote.markdown
    - include: immediately-pop

  block-quote-body:
    - include: block-quote-end
    - include: block-quote-punctuations
    - include: block-quote-content

  block-quote-content:
    - include: indented-code-blocks
    - include: block-quote-common
    - include: block-quote-paragraph

  block-quote-common:
    - include: thematic-breaks
    - include: atx-headings
    - include: block-quote-reference-definitions
    - include: block-quote-fenced-code-block
    - include: block-quote-list-block

  block-quote-end:
    - match: ^(?!(?:[ \t]*>))
      pop: 1

  block-quote-punctuations:
    - match: ^[ \t]{,3}(>)[ ]?
      captures:
        1: punctuation.definition.blockquote.markdown
      push: block-quote-punctuation-body

  block-quote-punctuation-body:
    - include: block-quote-punctuation-content
    - include: immediately-pop

  block-quote-punctuation-content:
    - match: '[ \t]{,3}(>)[ ]?'
      captures:
        1: punctuation.definition.blockquote.markdown

  block-quote-nested-punctuations:
    # Quotes signs in list items are not restricted by indentation level
    # for technical reasons.
    - match: ^[ \t]*(>)[ ]?
      captures:
        1: punctuation.definition.blockquote.markdown
      push: block-quote-nested-punctuation-body

  block-quote-nested-punctuation-body:
    - include: block-quote-nested-punctuation-content
    - include: immediately-pop

  block-quote-nested-punctuation-content:
    - match: '[ \t]*(>)[ ]?'
      captures:
        1: punctuation.definition.blockquote.markdown

###[ CONTAINER BLOCKS: BLOCK QUOTES > FENCED CODE BLOCKS ]####################

  block-quote-fenced-code-block:
    - match: |-
         (?x)
          {{fenced_code_block_start}}
          {{fenced_code_block_language}}?
          .*$\n?       # all characters until EOL
      captures:
        0: meta.code-fence.definition.begin.text.markdown-gfm
        2: punctuation.definition.raw.code-fence.begin.markdown
        5: constant.other.language-name.markdown
      push: block-quote-fenced-code-block-body

  block-quote-fenced-code-block-body:
    - include: block-quote-fenced-code-block-end
    - include: block-quote-fenced-code-block-content

  block-quote-fenced-code-block-content:
    - include: block-quote-punctuation-content
    - match: .*$\n?
      scope: markup.raw.code-fence.markdown-gfm

  block-quote-fenced-code-block-end:
    - include: block-quote-end
    - match: '{{fenced_code_block_end}}'
      captures:
        0: meta.code-fence.definition.end.text.markdown-gfm
        1: punctuation.definition.raw.code-fence.end.markdown
      pop: 1

###[ CONTAINER BLOCKS: BLOCK QUOTES > REFERENCE DEFINITIONS ]#################

  block-quote-reference-definitions:
    # https://spec.commonmark.org/0.30/#link-reference-definitions
    - include: block-quote-footnote-definitions
    - include: block-quote-link-definitions

  block-quote-footnote-definitions:
    # Mardown Extras Footnotes
    - match: '([ \t]*)(\[)({{footnote_name}})(\])(:)'
      captures:
        2: punctuation.definition.reference.begin.markdown
        3: entity.name.reference.link.markdown
        4: punctuation.definition.reference.end.markdown
        5: punctuation.separator.key-value.markdown
      push: block-quote-footnote-def-body

  block-quote-footnote-def-body:
    - meta_scope: meta.link.reference.def.footnote.markdown-extra
    - include: block-quote-footnote-def-end
    - include: block-quote-punctuations
    - include: block-quote-footnote-paragraphs

  block-quote-footnote-def-end:
    # A footnote definition is terminated by blocks not indented by at least 4 characters.
    # Note: The first space after a quotation punctuation is not counted for simplicity reasons.
    - match: ^(?!(?:[ \t]*>)+[ ](?:\1[ ]{4}|\s*$))
      pop: 1

  block-quote-footnote-paragraphs:
    - match: '[ \t]*(?=\S)'
      push: block-quote-footnote-paragraph-body

  block-quote-footnote-paragraph-body:
    - include: block-quote-footnote-paragraph-end
    - include: block-quote-punctuations
    - include: footnote-paragraph-common

  block-quote-footnote-paragraph-end:
    - match: |-
        (?x)
        # pop out of this context if one of the following conditions are met:
        ^(?= (?:[ \t]*>)* [ \t]*
           (?: $                           # the line is blank (or only contains whitespace)
           |   {{reference_definition}}    # a reference definition begins the line
           |   {{atx_heading}}             # an ATX heading begins the line
           |   {{fenced_code_block_start}} # a fenced codeblock begins the line
           |   {{thematic_break}}          # line is a thematic beak
           |   {{list_item}}               # a list item begins the line
           |   {{latex_block}}             # a latex block begins the line
           |   {{html_block}}              # a html block begins the line
           )
        )
      pop: 1

  block-quote-link-definitions:
    # https://spec.commonmark.org/0.30/#link-reference-definition
    - match: '[ \t]*(\[)({{reference_name}})(\])(:)'
      captures:
        1: punctuation.definition.reference.begin.markdown
        2: entity.name.reference.link.markdown
        3: punctuation.definition.reference.end.markdown
        4: punctuation.separator.key-value.markdown
      push:
        - block-quote-link-def-meta
        - block-quote-link-def-title
        - block-quote-link-def-url

  block-quote-link-def-meta:
    - meta_include_prototype: false
    - meta_scope: meta.link.reference.def.markdown
    - include: immediately-pop

  block-quote-link-def-title:
    - include: block-quote-nested-paragraph-end
    - include: block-quote-punctuations
    - include: link-title-begin
    - include: else-pop

  block-quote-link-def-url:
    - include: block-quote-nested-paragraph-end
    - include: block-quote-punctuations
    - match: <
      scope: punctuation.definition.link.begin.markdown
      set: block-quote-link-def-url-angled
    - match: (?=\S)
      set: link-def-url-unquoted

  block-quote-link-def-url-angled:
    - meta_content_scope: markup.underline.link.markdown
    - include: block-quote-punctuations
    - include: link-url-angled

###[ CONTAINER BLOCKS: BLOCK QUOTES > LIST BLOCKS ]###########################

  block-quote-list-block:
    - match: ([ \t]*)([*+-])((?:[ ](\[)([ xX])(\]))?\s)
      captures:
        1: markup.list.unnumbered.markdown
        2: markup.list.unnumbered.bullet.markdown punctuation.definition.list_item.markdown
        3: markup.list.unnumbered.markdown
        4: markup.checkbox.begin.markdown-gfm punctuation.definition.checkbox.begin.markdown-gfm
        5: markup.checkbox.mark.markdown-gfm
        6: markup.checkbox.end.markdown-gfm punctuation.definition.checkbox.end.markdown-gfm
      set: block-quote-unordered-list-block-body
    - match: ([ \t]*)(\d{1,9}([.)]))(\s)
      captures:
        1: markup.list.numbered.markdown
        2: markup.list.numbered.bullet.markdown
        3: punctuation.definition.list_item.markdown
        4: markup.list.numbered.markdown
      set: block-quote-ordered-list-block-body

  block-quote-ordered-list-block-body:
    - meta_content_scope: markup.list.numbered.markdown
    - include: block-quote-list-block-end
    - include: block-quote-list-block-content

  block-quote-unordered-list-block-body:
    - meta_content_scope: markup.list.unnumbered.markdown
    - include: block-quote-list-block-end
    - include: block-quote-list-block-content

  block-quote-list-block-content:
    - include: list-block-common
    - include: block-quote-fenced-code-block
    - include: block-quote-nested-punctuation-content
    - include: block-quote-reference-definitions
    - include: block-quote-list-paragraphs

  block-quote-list-block-end:
    - include: block-quote-end
    # A list block ends with the first unindented text block.
    # Note:
    #  This is a simplification as we can't count indentation levels.
    #  According to CommonMark, a list block ends as soon as a new paragraph
    #  starts which is less indented than the first list item's text.
    - match: ^(?=(?:[ \t]*>)+[ ]?\S)
      pop: 1

  block-quote-list-paragraphs:
    # A list paragraph doesn't support indented code blocks.
    - match: '[ \t]*(?=\S)'
      push: block-quote-list-paragraph-body

  block-quote-list-paragraph-body:
    - meta_scope: meta.paragraph.list.markdown
    - include: block-quote-nested-paragraph-end
    - include: block-quote-nested-punctuations
    - include: inlines

  block-quote-nested-paragraph-end:
    - match: |-
        (?x)
        # pop out of this context if one of the following conditions are met:
        ^(?= (?:[ \t]*>)* [ \t]*
           (?: $                           # the line is blank (or only contains whitespace)
           |   {{atx_heading}}             # an ATX heading begins the line
           |   {{fenced_code_block_start}} # a fenced codeblock begins the line
           |   {{thematic_break}}          # line is a thematic beak
           |   {{list_item}}               # a list item begins the line
           |   {{latex_block}}             # a latex block begins the line
           |   {{html_block}}              # a html block begins the line
           )
        )
      pop: 1

###[ CONTAINER BLOCKS: BLOCK QUOTES > PARAGRAPHS ]############################

  block-quote-paragraph:
    - match: '[ \t]*(?=\S)'
      set: block-quote-paragraph-body

  block-quote-paragraph-body:
    - meta_scope: markup.paragraph.markdown
    - include: block-quote-paragraph-end
    - include: block-quote-punctuations
    - include: inlines

  block-quote-paragraph-end:
    - match: |-
        (?x)
        # pop out of this context if one of the following conditions are met:
        ^(?= (?:[ \t]{,3}>)*
           (?: \s* $                       # the line is blank (or only contains whitespace)
           |   {{atx_heading}}             # an ATX heading begins the line
           |   {{fenced_code_block_start}} # a fenced codeblock begins the line
           |   {{thematic_break}}          # line is a thematic beak
           |   {{list_item}}               # a list item begins the line
           |   {{latex_block}}             # a latex block begins the line
           |   {{html_block}}              # a html block begins the line
           )
        )
      pop: 1

###[ CONTAINER BLOCKS: LISTS ]################################################

  list-blocks:
    - match: ([ \t]*)([*+-])((?:[ ](\[)([ xX])(\]))?\s)
      captures:
        1: markup.list.unnumbered.markdown
        2: markup.list.unnumbered.bullet.markdown punctuation.definition.list_item.markdown
        3: markup.list.unnumbered.markdown
        4: markup.checkbox.begin.markdown-gfm punctuation.definition.checkbox.begin.markdown-gfm
        5: markup.checkbox.mark.markdown-gfm
        6: markup.checkbox.end.markdown-gfm punctuation.definition.checkbox.end.markdown-gfm
      push: unordered-list-block
    - match: ([ \t]*)(\d{1,9}([.)]))(\s)
      captures:
        1: markup.list.numbered.markdown
        2: markup.list.numbered.bullet.markdown
        3: punctuation.definition.list_item.markdown
        4: markup.list.numbered.markdown
      push: ordered-list-block

  unordered-list-block:
    - meta_content_scope: markup.list.unnumbered.markdown
    - include: list-block-end
    - include: list-block-content

  ordered-list-block:
    - meta_content_scope: markup.list.numbered.markdown
    - include: list-block-end
    - include: list-block-content

  list-block-end:
    - match: ^(?=\S)
      pop: 1

  list-block-content:
    - include: fenced-code-blocks
    - include: latex-blocks
    - include: html-blocks
    - include: reference-definitions
    - include: list-block-common
    - include: list-block-quotes
    - include: list-paragraphs

  list-block-common:
    - include: thematic-breaks
    - include: atx-headings
    - include: list-items

  list-items:
    - match: ([ \t]*)([*+-])((?:[ ](\[)([ xX])(\]))?\s)
      captures:
        1: markup.list.unnumbered.markdown
        2: markup.list.unnumbered.bullet.markdown punctuation.definition.list_item.markdown
        3: markup.list.unnumbered.markdown
        4: markup.checkbox.begin.markdown-gfm punctuation.definition.checkbox.begin.markdown-gfm
        5: markup.checkbox.mark.markdown-gfm
        6: markup.checkbox.end.markdown-gfm punctuation.definition.checkbox.end.markdown-gfm
    - match: ([ \t]*)(\d{1,9}([.)]))(\s)
      captures:
        1: markup.list.numbered.markdown
        2: markup.list.numbered.bullet.markdown
        3: punctuation.definition.list_item.markdown
        4: markup.list.numbered.markdown

  list-block-quotes:
    - match: '[ \t]*(>)[ ]?'
      captures:
        1: punctuation.definition.blockquote.markdown
      push:
        - block-quote-meta
        - list-block-quote-body
        - block-quote-punctuation-body

  list-block-quote-body:
    - include: block-quote-end
    - include: list-block-quote-punctuations
    - include: list-block-quote-content

  list-block-quote-content:
    - include: indented-code-blocks
    - include: block-quote-common
    - include: list-block-quote-paragraph

  list-block-quote-punctuations:
    - match: ^[ \t]*(>)[ ]?
      captures:
        1: punctuation.definition.blockquote.markdown
      push: block-quote-punctuation-body

  list-block-quote-paragraph:
    - match: '[ \t]*(?=\S)'
      set: list-block-quote-paragraph-body

  list-block-quote-paragraph-body:
    - meta_scope: markup.paragraph.markdown
    - include: block-quote-nested-paragraph-end
    - include: list-block-quote-punctuations
    - include: inlines

  list-paragraphs:
    - match: '[ \t]*(?=\S)'
      push: list-paragraph-body

  list-paragraph-body:
    - meta_scope: meta.paragraph.list.markdown
    - include: list-paragraph-end
    - include: inlines

  list-paragraph-end:
    - match: |-
        (?x)
        # pop out of this context if one of the following conditions are met:
        ^(?= [ \t]*
          (?: $                           # the line is blank (or only contains whitespace)
          |   {{block_quote}}             # a blockquote begins the line
          |   {{atx_heading}}             # an ATX heading begins the line
          |   {{fenced_code_block_start}} # a fenced codeblock begins the line
          |   {{thematic_break}}          # line is a thematic beak
          |   {{list_item}}               # a list item begins the line
          |   {{latex_block}}             # a latex block begins the line
          |   {{html_block}}              # a html block begins the line
          )
        )
      pop: 1

###[ LEAF BLOCKS: ATX HEADINGS ]##############################################

  atx-headings:
    # https://spec.commonmark.org/0.30/#atx-headings
    # Note:
    #   Consume spaces and tabs after opening hashes so entity.name
    #   starts with first non-whitespace character,
    #   but don't do so if directly followed by closing hashes
    #   as terminator pattern requires them to match then.
    - match: '[ \t]*(#{1}){{atx_heading_space}}'
      captures:
        1: punctuation.definition.heading.begin.markdown
      push: atx-heading1-content
    - match: '[ \t]*(#{2}){{atx_heading_space}}'
      captures:
        1: punctuation.definition.heading.begin.markdown
      push: atx-heading2-content
    - match: '[ \t]*(#{3}){{atx_heading_space}}'
      captures:
        1: punctuation.definition.heading.begin.markdown
      push: atx-heading3-content
    - match: '[ \t]*(#{4}){{atx_heading_space}}'
      captures:
        1: punctuation.definition.heading.begin.markdown
      push: atx-heading4-content
    - match: '[ \t]*(#{5}){{atx_heading_space}}'
      captures:
        1: punctuation.definition.heading.begin.markdown
      push: atx-heading5-content
    - match: '[ \t]*(#{6}){{atx_heading_space}}'
      captures:
        1: punctuation.definition.heading.begin.markdown
      push: atx-heading6-content

  atx-heading1-content:
    - meta_scope: markup.heading.1.markdown
    - meta_content_scope: entity.name.section.markdown
    - include: atx-heading-content

  atx-heading2-content:
    - meta_scope: markup.heading.2.markdown
    - meta_content_scope: entity.name.section.markdown
    - include: atx-heading-content

  atx-heading3-content:
    - meta_scope: markup.heading.3.markdown
    - meta_content_scope: entity.name.section.markdown
    - include: atx-heading-content

  atx-heading4-content:
    - meta_scope: markup.heading.4.markdown
    - meta_content_scope: entity.name.section.markdown
    - include: atx-heading-content

  atx-heading5-content:
    - meta_scope: markup.heading.5.markdown
    - meta_content_scope: entity.name.section.markdown
    - include: atx-heading-content

  atx-heading6-content:
    - meta_scope: markup.heading.6.markdown
    - meta_content_scope: entity.name.section.markdown
    - include: atx-heading-content

  atx-heading-content:
    - match: '{{atx_heading_end}}'
      captures:
        1: punctuation.definition.heading.end.markdown
        2: meta.whitespace.newline.markdown
      pop: 1
    - include: emphasis
    - include: images
    - include: literals
    - include: links

###[ LEAF BLOCKS: SETEXT HEADINGS OR PARAGRAPH ]##############################

  setext-headings-or-paragraphs:
    # A paragraph may start with a line of equal signs which must not be matched
    # as heading underline. This is achieved by consuming them here, which also
    # applies `meta.paragraph` scope as expected.
    # A line of dashes is already matched as thematic break and thus ignored.
    - match: ^[ ]{,3}(?:=+|(?=\S))
      branch_point: setext-headings-or-paragraphs
      branch:
        - paragraph
        - setext-heading2
        - setext-heading1

  setext-heading1:
    # https://spec.commonmark.org/0.30/#setext-headings
    - meta_scope: markup.heading.1.markdown
    - meta_content_scope: entity.name.section.markdown
    - match: ^[ ]{,3}(=+)[ \t]*$(\n?)
      captures:
        1: punctuation.definition.heading.setext.markdown
        2: meta.whitespace.newline.markdown
      pop: 1
    - include: setext-heading-content

  setext-heading2:
    # https://spec.commonmark.org/0.30/#setext-headings
    - meta_scope: markup.heading.2.markdown
    - meta_content_scope: entity.name.section.markdown
    - match: ^[ ]{,3}(-+)[ \t]*$(\n?)
      captures:
        1: punctuation.definition.heading.setext.markdown
        2: meta.whitespace.newline.markdown
      pop: 1
    - include: setext-heading-content

  setext-heading-content:
    - match: '{{setext_escape}}'
      fail: setext-headings-or-paragraphs
    - include: emphasis
    - include: images
    - include: literals
    - include: links
    - include: markups

  paragraph:
    # https://spec.commonmark.org/0.30/#paragraphs
    - meta_scope: meta.paragraph.markdown
    - match: '{{setext_escape}}'
      fail: setext-headings-or-paragraphs
    - include: paragraph-end
    - include: inlines

  paragraph-end:
    - match: '{{paragraph_end}}'
      pop: 1

###[ LEAF BLOCKS: INDENTED CODE BLOCKS ]######################################

  indented-code-blocks:
    # https://spec.commonmark.org/0.30/#indented-code-blocks
    - match: '{{indented_code_block}}.*$\n?'
      scope: markup.raw.block.markdown

###[ LEAF BLOCKS: FENCED CODE BLOCKS ]########################################

  fenced-code-blocks:
    # https://spec.commonmark.org/0.30/#fenced-code-blocks
    - match: (?={{fenced_code_block_start}})
      push: fenced-code-block-content

  fenced-code-block-content:
    - match: $
      pop: 1
    - include: fenced-syntaxes
    - include: fenced-raw

  fenced-syntaxes:
    - include: fenced-actionscript
    - include: fenced-applescript
    - include: fenced-clojure
    - include: fenced-c
    - include: fenced-cpp
    - include: fenced-csharp
    - include: fenced-css
    - include: fenced-diff
    - include: fenced-dosbatch
    - include: fenced-erlang
    - include: fenced-graphviz
    - include: fenced-golang
    - include: fenced-haskell
    - include: fenced-html-php
    - include: fenced-html
    - include: fenced-java
    - include: fenced-javascript
    - include: fenced-jsonc
    - include: fenced-jspx
    - include: fenced-jsx
    - include: fenced-lisp
    - include: fenced-lua
    - include: fenced-matlab
    - include: fenced-objc
    - include: fenced-objcpp
    - include: fenced-ocaml
    - include: fenced-perl
    - include: fenced-php
    - include: fenced-python
    - include: fenced-regexp
    - include: fenced-rscript
    - include: fenced-ruby
    - include: fenced-rust
    - include: fenced-scala
    - include: fenced-shell
    - include: fenced-shell-script
    - include: fenced-sql
    - include: fenced-tsx
    - include: fenced-typescript
    - include: fenced-xml
    - include: fenced-yaml
    # 3rd-party syntaxes
    - include: fenced-ada
    - include: fenced-akh
    - include: fenced-arduino
    - include: fenced-coffee
    - include: fenced-dart
    - include: fenced-docker
    - include: fenced-elixir
    - include: fenced-fish
    - include: fenced-graphql
    - include: fenced-http
    - include: fenced-ini
    - include: fenced-jade
    - include: fenced-julia
    - include: fenced-kotlin
    - include: fenced-less
    - include: fenced-mermaid
    - include: fenced-nim
    - include: fenced-powershell
    - include: fenced-protobuf
    - include: fenced-reason
    - include: fenced-sass
    - include: fenced-scheme
    - include: fenced-scss
    - include: fenced-stata
    - include: fenced-svelte
    - include: fenced-swift
    - include: fenced-terraform
    - include: fenced-toml
    - include: fenced-twig
    - include: fenced-verilog
    - include: fenced-xonsh

  fenced-actionscript:
    - match: |-
         (?x)
          {{fenced_code_block_start}}
          ((?i:actionscript|as))
          {{fenced_code_block_trailing_infostring_characters}}
      captures:
        0: meta.code-fence.definition.begin.actionscript.markdown-gfm
        2: punctuation.definition.raw.code-fence.begin.markdown
        5: constant.other.language-name.markdown
      embed: scope:source.actionscript.2
      embed_scope:
        markup.raw.code-fence.actionscript.markdown-gfm
        source.actionscript.2
      escape: '{{fenced_code_block_escape}}'
      escape_captures:
        0: meta.code-fence.definition.end.actionscript.markdown-gfm
        1: punctuation.definition.raw.code-fence.end.markdown

  fenced-applescript:
    - match: |-
         (?x)
          {{fenced_code_block_start}}
          ((?i:applescript|osascript))
          {{fenced_code_block_trailing_infostring_characters}}
      captures:
        0: meta.code-fence.definition.begin.applescript.markdown-gfm
        2: punctuation.definition.raw.code-fence.begin.markdown
        5: constant.other.language-name.markdown
      embed: scope:source.applescript
      embed_scope:
        markup.raw.code-fence.applescript.markdown-gfm
        source.applescript
      escape: '{{fenced_code_block_escape}}'
      escape_captures:
        0: meta.code-fence.definition.end.applescript.markdown-gfm
        1: punctuation.definition.raw.code-fence.end.markdown

  fenced-clojure:
    - match: |-
         (?x)
          {{fenced_code_block_start}}
          ((?i:clojure|clj))
          {{fenced_code_block_trailing_infostring_characters}}
      captures:
        0: meta.code-fence.definition.begin.clojure.markdown-gfm
        2: punctuation.definition.raw.code-fence.begin.markdown
        5: constant.other.language-name.markdown
      embed: scope:source.clojure
      embed_scope:
        markup.raw.code-fence.clojure.markdown-gfm
        source.clojure
      escape: '{{fenced_code_block_escape}}'
      escape_captures:
        0: meta.code-fence.definition.end.clojure.markdown-gfm
        1: punctuation.definition.raw.code-fence.end.markdown

  fenced-c:
    - match: |-
         (?x)
          {{fenced_code_block_start}}
          ((?i:c|h))
          {{fenced_code_block_trailing_infostring_characters}}
      captures:
        0: meta.code-fence.definition.begin.c.markdown-gfm
        2: punctuation.definition.raw.code-fence.begin.markdown
        5: constant.other.language-name.markdown
      embed: scope:source.c
      embed_scope:
        markup.raw.code-fence.c.markdown-gfm
        source.c
      escape: '{{fenced_code_block_escape}}'
      escape_captures:
        0: meta.code-fence.definition.end.c.markdown-gfm
        1: punctuation.definition.raw.code-fence.end.markdown

  fenced-cpp:
    - match: |-
         (?x)
          {{fenced_code_block_start}}
          ((?i:c\+\+|cc|cpp|cxx|h\+\+|hpp|hxx))
          {{fenced_code_block_trailing_infostring_characters}}
      captures:
        0: meta.code-fence.definition.begin.c++.markdown-gfm
        2: punctuation.definition.raw.code-fence.begin.markdown
        5: constant.other.language-name.markdown
      embed: scope:source.c++
      embed_scope:
        markup.raw.code-fence.c++.markdown-gfm
        source.c++
      escape: '{{fenced_code_block_escape}}'
      escape_captures:
        0: meta.code-fence.definition.end.c++.markdown-gfm
        1: punctuation.definition.raw.code-fence.end.markdown

  fenced-csharp:
    - match: |-
         (?x)
          {{fenced_code_block_start}}
          ((?i:csharp|c\#|cs))
          {{fenced_code_block_trailing_infostring_characters}}
      captures:
        0: meta.code-fence.definition.begin.csharp.markdown-gfm
        2: punctuation.definition.raw.code-fence.begin.markdown
        5: constant.other.language-name.markdown
      embed: scope:source.cs
      embed_scope:
        markup.raw.code-fence.csharp.markdown-gfm
        source.cs
      escape: '{{fenced_code_block_escape}}'
      escape_captures:
        0: meta.code-fence.definition.end.csharp.markdown-gfm
        1: punctuation.definition.raw.code-fence.end.markdown

  fenced-css:
    - match: |-
         (?x)
          {{fenced_code_block_start}}
          ((?i:css))
          {{fenced_code_block_trailing_infostring_characters}}
      captures:
        0: meta.code-fence.definition.begin.css.markdown-gfm
        2: punctuation.definition.raw.code-fence.begin.markdown
        5: constant.other.language-name.markdown
      embed: scope:source.css
      embed_scope:
        markup.raw.code-fence.css.markdown-gfm
        source.css
      escape: '{{fenced_code_block_escape}}'
      escape_captures:
        0: meta.code-fence.definition.end.css.markdown-gfm
        1: punctuation.definition.raw.code-fence.end.markdown

  fenced-diff:
    - match: |-
         (?x)
          {{fenced_code_block_start}}
          ((?i:diff|patch))
          {{fenced_code_block_trailing_infostring_characters}}
      captures:
        0: meta.code-fence.definition.begin.diff.markdown-gfm
        2: punctuation.definition.raw.code-fence.begin.markdown
        5: constant.other.language-name.markdown
      embed: scope:source.diff
      embed_scope:
        markup.raw.code-fence.diff.markdown-gfm
        source.diff
      escape: '{{fenced_code_block_escape}}'
      escape_captures:
        0: meta.code-fence.definition.end.diff.markdown-gfm
        1: punctuation.definition.raw.code-fence.end.markdown

  fenced-dosbatch:
    - match: |-
         (?x)
          {{fenced_code_block_start}}
          ((?i:bat|cmd|dos))
          {{fenced_code_block_trailing_infostring_characters}}
      captures:
        0: meta.code-fence.definition.begin.dosbatch.markdown-gfm
        2: punctuation.definition.raw.code-fence.begin.markdown
        5: constant.other.language-name.markdown
      embed: scope:source.dosbatch
      embed_scope:
        markup.raw.code-fence.dosbatch.markdown-gfm
        source.dosbatch
      escape: '{{fenced_code_block_escape}}'
      escape_captures:
        0: meta.code-fence.definition.end.dosbatch.markdown-gfm
        1: punctuation.definition.raw.code-fence.end.markdown

  fenced-erlang:
    - match: |-
         (?x)
          {{fenced_code_block_start}}
          ((?i:erlang|escript))
          {{fenced_code_block_trailing_infostring_characters}}
      captures:
        0: meta.code-fence.definition.begin.erlang.markdown-gfm
        2: punctuation.definition.raw.code-fence.begin.markdown
        5: constant.other.language-name.markdown
      embed: scope:source.erlang
      embed_scope:
        markup.raw.code-fence.erlang.markdown-gfm
        source.erlang
      escape: '{{fenced_code_block_escape}}'
      escape_captures:
        0: meta.code-fence.definition.end.erlang.markdown-gfm
        1: punctuation.definition.raw.code-fence.end.markdown

  fenced-graphviz:
    - match: |-
         (?x)
          {{fenced_code_block_start}}
          ((?i:graphviz))
          {{fenced_code_block_trailing_infostring_characters}}
      captures:
        0: meta.code-fence.definition.begin.graphviz.markdown-gfm
        2: punctuation.definition.raw.code-fence.begin.markdown
        5: constant.other.language-name.markdown
      embed: scope:source.dot
      embed_scope:
        markup.raw.code-fence.graphviz.markdown-gfm
        source.dot
      escape: '{{fenced_code_block_escape}}'
      escape_captures:
        0: meta.code-fence.definition.end.graphviz.markdown-gfm
        1: punctuation.definition.raw.code-fence.end.markdown

  fenced-golang:
    - match: |-
         (?x)
          {{fenced_code_block_start}}
          ((?i:go(?:lang)?))
          {{fenced_code_block_trailing_infostring_characters}}
      captures:
        0: meta.code-fence.definition.begin.go.markdown-gfm
        2: punctuation.definition.raw.code-fence.begin.markdown
        5: constant.other.language-name.markdown
      embed: scope:source.go
      embed_scope:
        markup.raw.code-fence.go.markdown-gfm
        source.go
      escape: '{{fenced_code_block_escape}}'
      escape_captures:
        0: meta.code-fence.definition.end.go.markdown-gfm
        1: punctuation.definition.raw.code-fence.end.markdown

  fenced-haskell:
    - match: |-
         (?x)
          {{fenced_code_block_start}}
          ((?i:haskell))
          {{fenced_code_block_trailing_infostring_characters}}
      captures:
        0: meta.code-fence.definition.begin.haskell.markdown-gfm
        2: punctuation.definition.raw.code-fence.begin.markdown
        5: constant.other.language-name.markdown
      embed: scope:source.haskell
      embed_scope:
        markup.raw.code-fence.haskell.markdown-gfm
        source.haskell
      escape: '{{fenced_code_block_escape}}'
      escape_captures:
        0: meta.code-fence.definition.end.haskell.markdown-gfm
        1: punctuation.definition.raw.code-fence.end.markdown

  fenced-html-php:
    - match: |-
         (?x)
          {{fenced_code_block_start}}
          ((?i:html\+php))
          {{fenced_code_block_trailing_infostring_characters}}
      captures:
        0: meta.code-fence.definition.begin.html-php.markdown-gfm
        2: punctuation.definition.raw.code-fence.begin.markdown
        5: constant.other.language-name.markdown
      embed: scope:embedding.php
      embed_scope:
        markup.raw.code-fence.html-php.markdown-gfm
        embedding.php
      escape: '{{fenced_code_block_escape}}'
      escape_captures:
        0: meta.code-fence.definition.end.html-php.markdown-gfm
        1: punctuation.definition.raw.code-fence.end.markdown

  fenced-html:
    - match: |-
         (?x)
          {{fenced_code_block_start}}
          ((?i:html))
          {{fenced_code_block_trailing_infostring_characters}}
      captures:
        0: meta.code-fence.definition.begin.html.markdown-gfm
        2: punctuation.definition.raw.code-fence.begin.markdown
        5: constant.other.language-name.markdown
      embed: scope:text.html.basic
      embed_scope:
        markup.raw.code-fence.html.markdown-gfm
        text.html.basic
      escape: '{{fenced_code_block_escape}}'
      escape_captures:
        0: meta.code-fence.definition.end.html.markdown-gfm
        1: punctuation.definition.raw.code-fence.end.markdown

  fenced-java:
    - match: |-
         (?x)
          {{fenced_code_block_start}}
          ((?i:java))
          {{fenced_code_block_trailing_infostring_characters}}
      captures:
        0: meta.code-fence.definition.begin.java.markdown-gfm
        2: punctuation.definition.raw.code-fence.begin.markdown
        5: constant.other.language-name.markdown
      embed: scope:source.java
      embed_scope:
        markup.raw.code-fence.java.markdown-gfm
        source.java
      escape: '{{fenced_code_block_escape}}'
      escape_captures:
        0: meta.code-fence.definition.end.java.markdown-gfm
        1: punctuation.definition.raw.code-fence.end.markdown

  fenced-javascript:
    - match: |-
         (?x)
          {{fenced_code_block_start}}
          ((?i:javascript|js))
          {{fenced_code_block_trailing_infostring_characters}}
      captures:
        0: meta.code-fence.definition.begin.javascript.markdown-gfm
        2: punctuation.definition.raw.code-fence.begin.markdown
        5: constant.other.language-name.markdown
      embed: scope:source.js
      embed_scope:
        markup.raw.code-fence.javascript.markdown-gfm
        source.js
      escape: '{{fenced_code_block_escape}}'
      escape_captures:
        0: meta.code-fence.definition.end.javascript.markdown-gfm
        1: punctuation.definition.raw.code-fence.end.markdown

  fenced-jsonc:
    - match: |-
         (?x)
          {{fenced_code_block_start}}
          ((?i:jsonc?))
          {{fenced_code_block_trailing_infostring_characters}}
      captures:
        0: meta.code-fence.definition.begin.json.markdown-gfm
        2: punctuation.definition.raw.code-fence.begin.markdown
        5: constant.other.language-name.markdown
      embed: scope:source.json
      embed_scope:
        markup.raw.code-fence.json.markdown-gfm
        source.json
      escape: '{{fenced_code_block_escape}}'
      escape_captures:
        0: meta.code-fence.definition.end.json.markdown-gfm
        1: punctuation.definition.raw.code-fence.end.markdown

  fenced-jspx:
    - match: |-
         (?x)
          {{fenced_code_block_start}}
          ((?i:jspx?))
          {{fenced_code_block_trailing_infostring_characters}}
      captures:
        0: meta.code-fence.definition.begin.jsp.markdown-gfm
        2: punctuation.definition.raw.code-fence.begin.markdown
        5: constant.other.language-name.markdown
      embed: scope:text.html.jsp
      embed_scope:
        markup.raw.code-fence.jsp.markdown-gfm
        text.html.jsp
      escape: '{{fenced_code_block_escape}}'
      escape_captures:
        0: meta.code-fence.definition.end.jsp.markdown-gfm
        1: punctuation.definition.raw.code-fence.end.markdown

  fenced-jsx:
    - match: |-
         (?x)
          {{fenced_code_block_start}}
          ((?i:jsx))
          {{fenced_code_block_trailing_infostring_characters}}
      captures:
        0: meta.code-fence.definition.begin.jsx.markdown-gfm
        2: punctuation.definition.raw.code-fence.begin.markdown
        5: constant.other.language-name.markdown
      embed: scope:source.jsx
      embed_scope:
        markup.raw.code-fence.jsx.markdown-gfm
        source.jsx
      escape: '{{fenced_code_block_escape}}'
      escape_captures:
        0: meta.code-fence.definition.end.jsx.markdown-gfm
        1: punctuation.definition.raw.code-fence.end.markdown

  fenced-lisp:
    - match: |-
         (?x)
          {{fenced_code_block_start}}
          ((?i:lisp))
          {{fenced_code_block_trailing_infostring_characters}}
      captures:
        0: meta.code-fence.definition.begin.lisp.markdown-gfm
        2: punctuation.definition.raw.code-fence.begin.markdown
        5: constant.other.language-name.markdown
      embed: scope:source.lisp
      embed_scope:
        markup.raw.code-fence.lisp.markdown-gfm
        source.lisp
      escape: '{{fenced_code_block_escape}}'
      escape_captures:
        0: meta.code-fence.definition.end.lisp.markdown-gfm
        1: punctuation.definition.raw.code-fence.end.markdown

  fenced-lua:
    - match: |-
         (?x)
          {{fenced_code_block_start}}
          ((?i:lua))
          {{fenced_code_block_trailing_infostring_characters}}
      captures:
        0: meta.code-fence.definition.begin.lua.markdown-gfm
        2: punctuation.definition.raw.code-fence.begin.markdown
        5: constant.other.language-name.markdown
      embed: scope:source.lua
      embed_scope:
        markup.raw.code-fence.lua.markdown-gfm
        source.lua
      escape: '{{fenced_code_block_escape}}'
      escape_captures:
        0: meta.code-fence.definition.end.lua.markdown-gfm
        1: punctuation.definition.raw.code-fence.end.markdown

  fenced-matlab:
    - match: |-
         (?x)
          {{fenced_code_block_start}}
          ((?i:matlab))
          {{fenced_code_block_trailing_infostring_characters}}
      captures:
        0: meta.code-fence.definition.begin.matlab.markdown-gfm
        2: punctuation.definition.raw.code-fence.begin.markdown
        5: constant.other.language-name.markdown
      embed: scope:source.matlab
      embed_scope:
        markup.raw.code-fence.matlab.markdown-gfm
        source.matlab
      escape: '{{fenced_code_block_escape}}'
      escape_captures:
        0: meta.code-fence.definition.end.matlab.markdown-gfm
        1: punctuation.definition.raw.code-fence.end.markdown

  fenced-objc:
    - match: |-
         (?x)
          {{fenced_code_block_start}}
          ((?i:objc|obj-c|objectivec|objective-c))
          {{fenced_code_block_trailing_infostring_characters}}
      captures:
        0: meta.code-fence.definition.begin.objc.markdown-gfm
        2: punctuation.definition.raw.code-fence.begin.markdown
        5: constant.other.language-name.markdown
      embed: scope:source.objc
      embed_scope:
        markup.raw.code-fence.objc.markdown-gfm
        source.objc
      escape: '{{fenced_code_block_escape}}'
      escape_captures:
        0: meta.code-fence.definition.end.objc.markdown-gfm
        1: punctuation.definition.raw.code-fence.end.markdown

  fenced-objcpp:
    - match: |-
         (?x)
          {{fenced_code_block_start}}
          ((?i:objc\+\+|obj-c\+\+|objectivec\+\+|objective-c\+\+))
          {{fenced_code_block_trailing_infostring_characters}}
      captures:
        0: meta.code-fence.definition.begin.objc++.markdown-gfm
        2: punctuation.definition.raw.code-fence.begin.markdown
        5: constant.other.language-name.markdown
      embed: scope:source.objc++
      embed_scope:
        markup.raw.code-fence.objc++.markdown-gfm
        source.objc++
      escape: '{{fenced_code_block_escape}}'
      escape_captures:
        0: meta.code-fence.definition.end.objc++.markdown-gfm
        1: punctuation.definition.raw.code-fence.end.markdown

  fenced-ocaml:
    - match: |-
         (?x)
          {{fenced_code_block_start}}
          ((?i:ocaml))
          {{fenced_code_block_trailing_infostring_characters}}
      captures:
        0: meta.code-fence.definition.begin.ocaml.markdown-gfm
        2: punctuation.definition.raw.code-fence.begin.markdown
        5: constant.other.language-name.markdown
      embed: scope:source.ocaml
      embed_scope:
        markup.raw.code-fence.ocaml.markdown-gfm
        source.ocaml
      escape: '{{fenced_code_block_escape}}'
      escape_captures:
        0: meta.code-fence.definition.end.ocaml.markdown-gfm
        1: punctuation.definition.raw.code-fence.end.markdown

  fenced-perl:
    - match: |-
         (?x)
          {{fenced_code_block_start}}
          ((?i:perl))
          {{fenced_code_block_trailing_infostring_characters}}
      captures:
        0: meta.code-fence.definition.begin.perl.markdown-gfm
        2: punctuation.definition.raw.code-fence.begin.markdown
        5: constant.other.language-name.markdown
      embed: scope:source.perl
      embed_scope:
        markup.raw.code-fence.perl.markdown-gfm
        source.perl
      escape: '{{fenced_code_block_escape}}'
      escape_captures:
        0: meta.code-fence.definition.end.perl.markdown-gfm
        1: punctuation.definition.raw.code-fence.end.markdown

  fenced-php:
    - match: |-
         (?x)
          {{fenced_code_block_start}}
          ((?i:php|inc))
          {{fenced_code_block_trailing_infostring_characters}}
      captures:
        0: meta.code-fence.definition.begin.php.markdown-gfm
        2: punctuation.definition.raw.code-fence.begin.markdown
        5: constant.other.language-name.markdown
      embed: scope:source.php
      embed_scope:
        markup.raw.code-fence.php.markdown-gfm
        source.php
      escape: '{{fenced_code_block_escape}}'
      escape_captures:
        0: meta.code-fence.definition.end.php.markdown-gfm
        1: punctuation.definition.raw.code-fence.end.markdown

  fenced-python:
    - match: |-
         (?x)
          {{fenced_code_block_start}}
          ((?i:python|py))
          {{fenced_code_block_trailing_infostring_characters}}
      captures:
        0: meta.code-fence.definition.begin.python.markdown-gfm
        2: punctuation.definition.raw.code-fence.begin.markdown
        5: constant.other.language-name.markdown
      embed: scope:source.python
      embed_scope:
        markup.raw.code-fence.python.markdown-gfm
        source.python
      escape: '{{fenced_code_block_escape}}'
      escape_captures:
        0: meta.code-fence.definition.end.python.markdown-gfm
        1: punctuation.definition.raw.code-fence.end.markdown

  fenced-regexp:
    - match: |-
         (?x)
          {{fenced_code_block_start}}
          ((?i:regexp?))
          {{fenced_code_block_trailing_infostring_characters}}
      captures:
        0: meta.code-fence.definition.begin.regexp.markdown-gfm
        2: punctuation.definition.raw.code-fence.begin.markdown
        5: constant.other.language-name.markdown
      embed: scope:source.regexp
      embed_scope:
        markup.raw.code-fence.regexp.markdown-gfm
        source.regexp
      escape: '{{fenced_code_block_escape}}'
      escape_captures:
        0: meta.code-fence.definition.end.regexp.markdown-gfm
        1: punctuation.definition.raw.code-fence.end.markdown

  fenced-rscript:
    - match: |-
         (?x)
          {{fenced_code_block_start}}
          ((?i:rscript|r|splus))
          {{fenced_code_block_trailing_infostring_characters}}
      captures:
        0: meta.code-fence.definition.begin.r.markdown-gfm
        2: punctuation.definition.raw.code-fence.begin.markdown
        5: constant.other.language-name.markdown
      embed: scope:source.r
      embed_scope:
        markup.raw.code-fence.r.markdown-gfm
        source.r
      escape: '{{fenced_code_block_escape}}'
      escape_captures:
        0: meta.code-fence.definition.end.r.markdown-gfm
        1: punctuation.definition.raw.code-fence.end.markdown

  fenced-ruby:
    - match: |-
         (?x)
          {{fenced_code_block_start}}
          ((?i:ruby|rb|rbx))
          {{fenced_code_block_trailing_infostring_characters}}
      captures:
        0: meta.code-fence.definition.begin.ruby.markdown-gfm
        2: punctuation.definition.raw.code-fence.begin.markdown
        5: constant.other.language-name.markdown
      embed: scope:source.ruby
      embed_scope:
        markup.raw.code-fence.ruby.markdown-gfm
        source.ruby
      escape: '{{fenced_code_block_escape}}'
      escape_captures:
        0: meta.code-fence.definition.end.ruby.markdown-gfm
        1: punctuation.definition.raw.code-fence.end.markdown

  fenced-rust:
    - match: |-
         (?x)
          {{fenced_code_block_start}}
          ((?i:rust|rs))
          {{fenced_code_block_trailing_infostring_characters}}
      captures:
        0: meta.code-fence.definition.begin.rust.markdown-gfm
        2: punctuation.definition.raw.code-fence.begin.markdown
        5: constant.other.language-name.markdown
      embed: scope:source.rust
      embed_scope:
        markup.raw.code-fence.rust.markdown-gfm
        source.rust
      escape: '{{fenced_code_block_escape}}'
      escape_captures:
        0: meta.code-fence.definition.end.rust.markdown-gfm
        1: punctuation.definition.raw.code-fence.end.markdown

  fenced-scala:
    - match: |-
         (?x)
          {{fenced_code_block_start}}
          ((?i:scala))
          {{fenced_code_block_trailing_infostring_characters}}
      captures:
        0: meta.code-fence.definition.begin.scala.markdown-gfm
        2: punctuation.definition.raw.code-fence.begin.markdown
        5: constant.other.language-name.markdown
      embed: scope:source.scala
      embed_scope:
        markup.raw.code-fence.scala.markdown-gfm
        source.scala
      escape: '{{fenced_code_block_escape}}'
      escape_captures:
        0: meta.code-fence.definition.end.scala.markdown-gfm
        1: punctuation.definition.raw.code-fence.end.markdown

  fenced-shell:
    - match: |-
         (?x)
          {{fenced_code_block_start}}
          ((?i:console|shell))
          {{fenced_code_block_trailing_infostring_characters}}
      captures:
        0: meta.code-fence.definition.begin.shell.markdown-gfm
        2: punctuation.definition.raw.code-fence.begin.markdown
        5: constant.other.language-name.markdown
      embed: scope:source.shell.interactive.markdown
      embed_scope:
        markup.raw.code-fence.shell.markdown-gfm
        source.shell.interactive.markdown
      escape: '{{fenced_code_block_escape}}'
      escape_captures:
        0: meta.code-fence.definition.end.shell.markdown-gfm
        1: punctuation.definition.raw.code-fence.end.markdown

  fenced-shell-script:
    - match: |-
         (?x)
          {{fenced_code_block_start}}
          ((?i:shell-script|sh|bash|zsh))
          {{fenced_code_block_trailing_infostring_characters}}
      captures:
        0: meta.code-fence.definition.begin.shell-script.markdown-gfm
        2: punctuation.definition.raw.code-fence.begin.markdown
        5: constant.other.language-name.markdown
      embed: scope:source.shell.bash
      embed_scope:
        markup.raw.code-fence.shell-script.markdown-gfm
        source.shell.bash
      escape: '{{fenced_code_block_escape}}'
      escape_captures:
        0: meta.code-fence.definition.end.shell-script.markdown-gfm
        1: punctuation.definition.raw.code-fence.end.markdown

  fenced-sql:
    - match: |-
         (?x)
          {{fenced_code_block_start}}
          ((?i:sql))
          {{fenced_code_block_trailing_infostring_characters}}
      captures:
        0: meta.code-fence.definition.begin.sql.markdown-gfm
        2: punctuation.definition.raw.code-fence.begin.markdown
        5: constant.other.language-name.markdown
      embed: scope:source.sql
      embed_scope:
        markup.raw.code-fence.sql.markdown-gfm
        source.sql
      escape: '{{fenced_code_block_escape}}'
      escape_captures:
        0: meta.code-fence.definition.end.sql.markdown-gfm
        1: punctuation.definition.raw.code-fence.end.markdown

  fenced-tsx:
    - match: |-
         (?x)
          {{fenced_code_block_start}}
          ((?i:tsx))
          {{fenced_code_block_trailing_infostring_characters}}
      captures:
        0: meta.code-fence.definition.begin.tsx.markdown-gfm
        2: punctuation.definition.raw.code-fence.begin.markdown
        5: constant.other.language-name.markdown
      embed: scope:source.tsx
      embed_scope:
        markup.raw.code-fence.tsx.markdown-gfm
        source.tsx
      escape: '{{fenced_code_block_escape}}'
      escape_captures:
        0: meta.code-fence.definition.end.tsx.markdown-gfm
        1: punctuation.definition.raw.code-fence.end.markdown

  fenced-typescript:
    - match: |-
         (?x)
          {{fenced_code_block_start}}
          ((?i:typescript|ts))
          {{fenced_code_block_trailing_infostring_characters}}
      captures:
        0: meta.code-fence.definition.begin.typescript.markdown-gfm
        2: punctuation.definition.raw.code-fence.begin.markdown
        5: constant.other.language-name.markdown
      embed: scope:source.ts
      embed_scope:
        markup.raw.code-fence.typescript.markdown-gfm
        source.ts
      escape: '{{fenced_code_block_escape}}'
      escape_captures:
        0: meta.code-fence.definition.end.typescript.markdown-gfm
        1: punctuation.definition.raw.code-fence.end.markdown

  fenced-xml:
    - match: |-
         (?x)
          {{fenced_code_block_start}}
          ((?i:atom|plist|svg|xjb|xml|xsd|xsl))
          {{fenced_code_block_trailing_infostring_characters}}
      captures:
        0: meta.code-fence.definition.begin.xml.markdown-gfm
        2: punctuation.definition.raw.code-fence.begin.markdown
        5: constant.other.language-name.markdown
      embed: scope:text.xml
      embed_scope:
        markup.raw.code-fence.xml.markdown-gfm
        text.xml
      escape: '{{fenced_code_block_escape}}'
      escape_captures:
        0: meta.code-fence.definition.end.xml.markdown-gfm
        1: punctuation.definition.raw.code-fence.end.markdown

  fenced-yaml:
    - match: |-
         (?x)
          {{fenced_code_block_start}}
          ((?i:yaml|yml))
          {{fenced_code_block_trailing_infostring_characters}}
      captures:
        0: meta.code-fence.definition.begin.yaml.markdown-gfm
        2: punctuation.definition.raw.code-fence.begin.markdown
        5: constant.other.language-name.markdown
      embed: scope:source.yaml
      embed_scope:
        markup.raw.code-fence.yaml.markdown-gfm
        source.yaml
      escape: '{{fenced_code_block_escape}}'
      escape_captures:
        0: meta.code-fence.definition.end.yaml.markdown-gfm
        1: punctuation.definition.raw.code-fence.end.markdown

  fenced-raw:
    - match: |-
         (?x)
          {{fenced_code_block_start}}
          {{fenced_code_block_language}}?
          .*$\n?       # all characters until EOL
      captures:
        0: meta.code-fence.definition.begin.text.markdown-gfm
        2: punctuation.definition.raw.code-fence.begin.markdown
        5: constant.other.language-name.markdown
      push: fenced-raw-content

  fenced-raw-content:
    - meta_content_scope: markup.raw.code-fence.markdown-gfm
    - match: '{{fenced_code_block_escape}}'
      captures:
        0: meta.code-fence.definition.end.text.markdown-gfm
        1: punctuation.definition.raw.code-fence.end.markdown
      pop: 1

  fenced-ada:
    - match: |-
         (?x)
          {{fenced_code_block_start}}
          ((?i:ada))
          {{fenced_code_block_trailing_infostring_characters}}
      captures:
        0: meta.code-fence.definition.begin.ada.markdown-gfm
        2: punctuation.definition.raw.code-fence.begin.markdown
        5: constant.other.language-name.markdown
      embed: scope:source.ada
      embed_scope:
        markup.raw.code-fence.ada.markdown-gfm
        source.ada
      escape: '{{fenced_code_block_escape}}'
      escape_captures:
        0: meta.code-fence.definition.end.ada.markdown-gfm
        1: punctuation.definition.raw.code-fence.end.markdown

  fenced-akh:
    - match: |-
         (?x)
          {{fenced_code_block_start}}
          ((?i:akh))
          {{fenced_code_block_trailing_infostring_characters}}
      captures:
        0: meta.code-fence.definition.begin.akh.markdown-gfm
        2: punctuation.definition.raw.code-fence.begin.markdown
        5: constant.other.language-name.markdown
      embed: scope:source.akh
      embed_scope:
        markup.raw.code-fence.akh.markdown-gfm
        source.akh
      escape: '{{fenced_code_block_escape}}'
      escape_captures:
        0: meta.code-fence.definition.end.akh.markdown-gfm
        1: punctuation.definition.raw.code-fence.end.markdown

  fenced-arduino:
    - match: |-
         (?x)
          {{fenced_code_block_start}}
          ((?i:arduino|ino))
          {{fenced_code_block_trailing_infostring_characters}}
      captures:
        0: meta.code-fence.definition.begin.arduino.markdown-gfm
        2: punctuation.definition.raw.code-fence.begin.markdown
        5: constant.other.language-name.markdown
      embed: scope:source.arduino
      embed_scope:
        markup.raw.code-fence.arduino.markdown-gfm
        source.arduino
      escape: '{{fenced_code_block_escape}}'
      escape_captures:
        0: meta.code-fence.definition.end.arduino.markdown-gfm
        1: punctuation.definition.raw.code-fence.end.markdown

  fenced-coffee:
    - match: |-
         (?x)
          {{fenced_code_block_start}}
          ((?i:coffee(?:script)?|cjsx|cson|iced))
          {{fenced_code_block_trailing_infostring_characters}}
      captures:
        0: meta.code-fence.definition.begin.coffee.markdown-gfm
        2: punctuation.definition.raw.code-fence.begin.markdown
        5: constant.other.language-name.markdown
      embed: scope:source.coffee
      embed_scope:
        markup.raw.code-fence.coffee.markdown-gfm
        source.coffee
      escape: '{{fenced_code_block_escape}}'
      escape_captures:
        0: meta.code-fence.definition.end.coffee.markdown-gfm
        1: punctuation.definition.raw.code-fence.end.markdown

  fenced-dart:
    - match: |-
         (?x)
          {{fenced_code_block_start}}
          ((?i:dart))
          {{fenced_code_block_trailing_infostring_characters}}
      captures:
        0: meta.code-fence.definition.begin.dart.markdown-gfm
        2: punctuation.definition.raw.code-fence.begin.markdown
        5: constant.other.language-name.markdown
      embed: scope:source.dart
      embed_scope:
        markup.raw.code-fence.dart.markdown-gfm
        source.dart
      escape: '{{fenced_code_block_escape}}'
      escape_captures:
        0: meta.code-fence.definition.end.dart.markdown-gfm
        1: punctuation.definition.raw.code-fence.end.markdown

  fenced-docker:
    - match: |-
         (?x)
          {{fenced_code_block_start}}
          ((?i:docker(?:file)?))
          {{fenced_code_block_trailing_infostring_characters}}
      captures:
        0: meta.code-fence.definition.begin.docker.markdown-gfm
        2: punctuation.definition.raw.code-fence.begin.markdown
        5: constant.other.language-name.markdown
      embed: scope:source.shell.docker
      embed_scope:
        markup.raw.code-fence.docker.markdown-gfm
        source.shell.docker
      escape: '{{fenced_code_block_escape}}'
      escape_captures:
        0: meta.code-fence.definition.end.docker.markdown-gfm
        1: punctuation.definition.raw.code-fence.end.markdown

  fenced-elixir:
    - match: |-
         (?x)
          {{fenced_code_block_start}}
          ((?i:elixir))
          {{fenced_code_block_trailing_infostring_characters}}
      captures:
        0: meta.code-fence.definition.begin.elixir.markdown-gfm
        2: punctuation.definition.raw.code-fence.begin.markdown
        5: constant.other.language-name.markdown
      embed: scope:source.elixir
      embed_scope:
        markup.raw.code-fence.elixir.markdown-gfm
        source.elixir
      escape: '{{fenced_code_block_escape}}'
      escape_captures:
        0: meta.code-fence.definition.end.elixir.markdown-gfm
        1: punctuation.definition.raw.code-fence.end.markdown

  fenced-fish:
    - match: |-
         (?x)
          {{fenced_code_block_start}}
          ((?i:fish))
          {{fenced_code_block_trailing_infostring_characters}}
      captures:
        0: meta.code-fence.definition.begin.fish.markdown-gfm
        2: punctuation.definition.raw.code-fence.begin.markdown
        5: constant.other.language-name.markdown
      embed: scope:source.shell.fish
      embed_scope:
        markup.raw.code-fence.fish.markdown-gfm
        source.shell.fish
      escape: '{{fenced_code_block_escape}}'
      escape_captures:
        0: meta.code-fence.definition.end.fish.markdown-gfm
        1: punctuation.definition.raw.code-fence.end.markdown

  fenced-graphql:
    - match: |-
         (?x)
          {{fenced_code_block_start}}
          ((?i:graphql))
          {{fenced_code_block_trailing_infostring_characters}}
      captures:
        0: meta.code-fence.definition.begin.graphql.markdown-gfm
        2: punctuation.definition.raw.code-fence.begin.markdown
        5: constant.other.language-name.markdown
      embed: scope:source.graphql
      embed_scope:
        markup.raw.code-fence.graphql.markdown-gfm
        source.graphql
      escape: '{{fenced_code_block_escape}}'
      escape_captures:
        0: meta.code-fence.definition.end.graphql.markdown-gfm
        1: punctuation.definition.raw.code-fence.end.markdown

  fenced-http:
    - match: |-
         (?x)
          {{fenced_code_block_start}}
          ((?i:http))
          {{fenced_code_block_trailing_infostring_characters}}
      captures:
        0: meta.code-fence.definition.begin.http.markdown-gfm
        2: punctuation.definition.raw.code-fence.begin.markdown
        5: constant.other.language-name.markdown
      embed: scope:text.http-request-response
      embed_scope:
        markup.raw.code-fence.http.markdown-gfm
        text.http-request-response
      escape: '{{fenced_code_block_escape}}'
      escape_captures:
        0: meta.code-fence.definition.end.http.markdown-gfm
        1: punctuation.definition.raw.code-fence.end.markdown

  fenced-ini:
    - match: |-
         (?x)
          {{fenced_code_block_start}}
          ((?i:ini))
          {{fenced_code_block_trailing_infostring_characters}}
      captures:
        0: meta.code-fence.definition.begin.ini.markdown-gfm
        2: punctuation.definition.raw.code-fence.begin.markdown
        5: constant.other.language-name.markdown
      embed: scope:source.ini
      embed_scope:
        markup.raw.code-fence.ini.markdown-gfm
        source.ini
      escape: '{{fenced_code_block_escape}}'
      escape_captures:
        0: meta.code-fence.definition.end.ini.markdown-gfm
        1: punctuation.definition.raw.code-fence.end.markdown

  fenced-jade:
    - match: |-
         (?x)
          {{fenced_code_block_start}}
          ((?i:jade))
          {{fenced_code_block_trailing_infostring_characters}}
      captures:
        0: meta.code-fence.definition.begin.jade.markdown-gfm
        2: punctuation.definition.raw.code-fence.begin.markdown
        5: constant.other.language-name.markdown
      embed: scope:source.jade
      embed_scope:
        markup.raw.code-fence.jade.markdown-gfm
        source.jade
      escape: '{{fenced_code_block_escape}}'
      escape_captures:
        0: meta.code-fence.definition.end.jade.markdown-gfm
        1: punctuation.definition.raw.code-fence.end.markdown

  fenced-julia:
    - match: |-
         (?x)
          {{fenced_code_block_start}}
          ((?i:julia))
          {{fenced_code_block_trailing_infostring_characters}}
      captures:
        0: meta.code-fence.definition.begin.julia.markdown-gfm
        2: punctuation.definition.raw.code-fence.begin.markdown
        5: constant.other.language-name.markdown
      embed: scope:source.julia
      embed_scope:
        markup.raw.code-fence.julia.markdown-gfm
        source.julia
      escape: '{{fenced_code_block_escape}}'
      escape_captures:
        0: meta.code-fence.definition.end.julia.markdown-gfm
        1: punctuation.definition.raw.code-fence.end.markdown

  fenced-kotlin:
    - match: |-
         (?x)
          {{fenced_code_block_start}}
          ((?i:kotlin))
          {{fenced_code_block_trailing_infostring_characters}}
      captures:
        0: meta.code-fence.definition.begin.kotlin.markdown-gfm
        2: punctuation.definition.raw.code-fence.begin.markdown
        5: constant.other.language-name.markdown
      embed: scope:source.kotlin
      embed_scope:
        markup.raw.code-fence.kotlin.markdown-gfm
        source.kotlin
      escape: '{{fenced_code_block_escape}}'
      escape_captures:
        0: meta.code-fence.definition.end.kotlin.markdown-gfm
        1: punctuation.definition.raw.code-fence.end.markdown

  fenced-less:
    - match: |-
         (?x)
          {{fenced_code_block_start}}
          ((?i:less))
          {{fenced_code_block_trailing_infostring_characters}}
      captures:
        0: meta.code-fence.definition.begin.less.markdown-gfm
        2: punctuation.definition.raw.code-fence.begin.markdown
        5: constant.other.language-name.markdown
      embed: scope:source.less
      embed_scope:
        markup.raw.code-fence.less.markdown-gfm
        source.less
      escape: '{{fenced_code_block_escape}}'
      escape_captures:
        0: meta.code-fence.definition.end.less.markdown-gfm
        1: punctuation.definition.raw.code-fence.end.markdown

  fenced-mermaid:
    - match: |-
         (?x)
          {{fenced_code_block_start}}
          ((?i:mermaid))
          {{fenced_code_block_trailing_infostring_characters}}
      captures:
        0: meta.code-fence.definition.begin.mermaid.markdown-gfm
        2: punctuation.definition.raw.code-fence.begin.markdown
        5: constant.other.language-name.markdown
      embed: scope:source.mermaid

      embed_scope:
        source.mermaid
        markup.raw.code-fence.mermaid.markdown-gfm
        source.mermaid.embedded.markdown-gfm
      escape: '{{fenced_code_block_escape}}'
      escape_captures:
        0: meta.code-fence.definition.end.mermaid.markdown-gfm
        1: punctuation.definition.raw.code-fence.end.markdown

  fenced-nim:
    - match: |-
         (?x)
          {{fenced_code_block_start}}
          ((?i:nim))
          {{fenced_code_block_trailing_infostring_characters}}
      captures:
        0: meta.code-fence.definition.begin.nim.markdown-gfm
        2: punctuation.definition.raw.code-fence.begin.markdown
        5: constant.other.language-name.markdown
      embed: scope:source.nim
      embed_scope:
        markup.raw.code-fence.nim.markdown-gfm
        source.nim
      escape: '{{fenced_code_block_escape}}'
      escape_captures:
        0: meta.code-fence.definition.end.nim.markdown-gfm
        1: punctuation.definition.raw.code-fence.end.markdown

  fenced-powershell:
    - match: |-
         (?x)
          {{fenced_code_block_start}}
          ((?i:pwsh|powershell))
          {{fenced_code_block_trailing_infostring_characters}}
      captures:
        0: meta.code-fence.definition.begin.powershell.markdown-gfm
        2: punctuation.definition.raw.code-fence.begin.markdown
        5: constant.other.language-name.markdown
      embed: scope:source.powershell
      embed_scope:
        markup.raw.code-fence.powershell.markdown-gfm
        source.powershell
      escape: '{{fenced_code_block_escape}}'
      escape_captures:
        0: meta.code-fence.definition.end.powershell.markdown-gfm
        1: punctuation.definition.raw.code-fence.end.markdown

  fenced-protobuf:
    - match: |-
         (?x)
          {{fenced_code_block_start}}
          ((?i:protobuf))
          {{fenced_code_block_trailing_infostring_characters}}
      captures:
        0: meta.code-fence.definition.begin.protobuf.markdown-gfm
        2: punctuation.definition.raw.code-fence.begin.markdown
        5: constant.other.language-name.markdown
      embed: scope:source.proto
      embed_scope:
        markup.raw.code-fence.protobuf.markdown-gfm
        source.proto
      escape: '{{fenced_code_block_escape}}'
      escape_captures:
        0: meta.code-fence.definition.end.protobuf.markdown-gfm
        1: punctuation.definition.raw.code-fence.end.markdown

  fenced-reason:
    - match: |-
         (?x)
          {{fenced_code_block_start}}
          ((?i:re|reason))
          {{fenced_code_block_trailing_infostring_characters}}
      captures:
        0: meta.code-fence.definition.begin.reason.markdown-gfm
        2: punctuation.definition.raw.code-fence.begin.markdown
        5: constant.other.language-name.markdown
      embed: scope:source.reason
      embed_scope:
        markup.raw.code-fence.reason.markdown-gfm
        source.reason
      escape: '{{fenced_code_block_escape}}'
      escape_captures:
        0: meta.code-fence.definition.end.reason.markdown-gfm
        1: punctuation.definition.raw.code-fence.end.markdown

  fenced-sass:
    - match: |-
         (?x)
          {{fenced_code_block_start}}
          ((?i:sass))
          {{fenced_code_block_trailing_infostring_characters}}
      captures:
        0: meta.code-fence.definition.begin.sass.markdown-gfm
        2: punctuation.definition.raw.code-fence.begin.markdown
        5: constant.other.language-name.markdown
      embed: scope:source.sass
      embed_scope:
        markup.raw.code-fence.sass.markdown-gfm
        source.sass
      escape: '{{fenced_code_block_escape}}'
      escape_captures:
        0: meta.code-fence.definition.end.sass.markdown-gfm
        1: punctuation.definition.raw.code-fence.end.markdown

  fenced-scheme:
    - match: |-
         (?x)
          {{fenced_code_block_start}}
          ((?i:scheme))
          {{fenced_code_block_trailing_infostring_characters}}
      captures:
        0: meta.code-fence.definition.begin.scheme.markdown-gfm
        2: punctuation.definition.raw.code-fence.begin.markdown
        5: constant.other.language-name.markdown
      embed: scope:source.scheme
      embed_scope:
        markup.raw.code-fence.scheme.markdown-gfm
        source.scheme
      escape: '{{fenced_code_block_escape}}'
      escape_captures:
        0: meta.code-fence.definition.end.scheme.markdown-gfm
        1: punctuation.definition.raw.code-fence.end.markdown

  fenced-scss:
    - match: |-
         (?x)
          {{fenced_code_block_start}}
          ((?i:scss))
          {{fenced_code_block_trailing_infostring_characters}}
      captures:
        0: meta.code-fence.definition.begin.scss.markdown-gfm
        2: punctuation.definition.raw.code-fence.begin.markdown
        5: constant.other.language-name.markdown
      embed: scope:source.scss
      embed_scope:
        markup.raw.code-fence.scss.markdown-gfm
        source.scss
      escape: '{{fenced_code_block_escape}}'
      escape_captures:
        0: meta.code-fence.definition.end.scss.markdown-gfm
        1: punctuation.definition.raw.code-fence.end.markdown

  fenced-stata:
    - match: |-
         (?x)
          {{fenced_code_block_start}}
          ((?i:s|stata|\{s\}|\{s[\s,].*\}|\{stata\}|\{stata[\s,].*\}))
          {{fenced_code_block_trailing_infostring_characters}}
      captures:
        0: meta.code-fence.definition.begin.stata.markdown-gfm
        2: punctuation.definition.raw.code-fence.begin.markdown
        5: constant.other.language-name.markdown
      embed: scope:source.stata
      embed_scope:
        markup.raw.code-fence.stata.markdown-gfm
        source.stata
      escape: '{{fenced_code_block_escape}}'
      escape_captures:
        0: meta.code-fence.definition.end.stata.markdown-gfm
        1: punctuation.definition.raw.code-fence.end.markdown

  fenced-svelte:
    - match: |-
         (?x)
          {{fenced_code_block_start}}
          ((?i:svelte))
          {{fenced_code_block_trailing_infostring_characters}}
      captures:
        0: meta.code-fence.definition.begin.svelte.markdown-gfm
        2: punctuation.definition.raw.code-fence.begin.markdown
        5: constant.other.language-name.markdown
      embed: scope:text.html.svelte
      embed_scope:
        markup.raw.code-fence.svelte.markdown-gfm
        text.html.svelte
      escape: '{{fenced_code_block_escape}}'
      escape_captures:
        0: meta.code-fence.definition.end.svelte.markdown-gfm
        1: punctuation.definition.raw.code-fence.end.markdown

  fenced-swift:
    - match: |-
         (?x)
          {{fenced_code_block_start}}
          ((?i:swift))
          {{fenced_code_block_trailing_infostring_characters}}
      captures:
        0: meta.code-fence.definition.begin.swift.markdown-gfm
        2: punctuation.definition.raw.code-fence.begin.markdown
        5: constant.other.language-name.markdown
      embed: scope:source.swift
      embed_scope:
        markup.raw.code-fence.swift.markdown-gfm
        source.swift
      escape: '{{fenced_code_block_escape}}'
      escape_captures:
        0: meta.code-fence.definition.end.swift.markdown-gfm
        1: punctuation.definition.raw.code-fence.end.markdown

  fenced-terraform:
    - match: |-
         (?x)
          {{fenced_code_block_start}}
          ((?i:terraform|tf|hcl))
          {{fenced_code_block_trailing_infostring_characters}}
      captures:
        0: meta.code-fence.definition.begin.terraform.markdown-gfm
        2: punctuation.definition.raw.code-fence.begin.markdown
        5: constant.other.language-name.markdown
      embed: scope:source.json.terraform
      embed_scope:
        markup.raw.code-fence.terraform.markdown-gfm
        source.json.terraform
      escape: '{{fenced_code_block_escape}}'
      escape_captures:
        0: meta.code-fence.definition.end.terraform.markdown-gfm
        1: punctuation.definition.raw.code-fence.end.markdown

  fenced-toml:
    - match: |-
         (?x)
          {{fenced_code_block_start}}
          ((?i:toml))
          {{fenced_code_block_trailing_infostring_characters}}
      captures:
        0: meta.code-fence.definition.begin.toml.markdown-gfm
        2: punctuation.definition.raw.code-fence.begin.markdown
        5: constant.other.language-name.markdown
      embed: scope:source.toml
      embed_scope:
        markup.raw.code-fence.toml.markdown-gfm
        source.toml
      escape: '{{fenced_code_block_escape}}'
      escape_captures:
        0: meta.code-fence.definition.end.toml.markdown-gfm
        1: punctuation.definition.raw.code-fence.end.markdown

  fenced-twig:
    - match: |-
         (?x)
          {{fenced_code_block_start}}
          ((?i:twig|craftcms))
          {{fenced_code_block_trailing_infostring_characters}}
      captures:
        0: meta.code-fence.definition.begin.twig.markdown-gfm
        2: punctuation.definition.raw.code-fence.begin.markdown
        5: constant.other.language-name.markdown
      embed: scope:text.html.twig
      embed_scope:
        markup.raw.code-fence.twig.markdown-gfm
        text.html.twig
      escape: '{{fenced_code_block_escape}}'
      escape_captures:
        0: meta.code-fence.definition.end.twig.markdown-gfm
        1: punctuation.definition.raw.code-fence.end.markdown

  fenced-verilog:
    - match: |-
         (?x)
          {{fenced_code_block_start}}
          ((?i:verilog|v))
          {{fenced_code_block_trailing_infostring_characters}}
      captures:
        0: meta.code-fence.definition.begin.verilog.markdown-gfm
        2: punctuation.definition.raw.code-fence.begin.markdown
        5: constant.other.language-name.markdown
      embed: scope:source.verilog
      embed_scope:
        markup.raw.code-fence.verilog.markdown-gfm
        source.verilog
      escape: '{{fenced_code_block_escape}}'
      escape_captures:
        0: meta.code-fence.definition.end.verilog.markdown-gfm
        1: punctuation.definition.raw.code-fence.end.markdown

  fenced-xonsh:
    - match: |-
         (?x)
          {{fenced_code_block_start}}
          ((?i:xonsh|xsh))
          {{fenced_code_block_trailing_infostring_characters}}
      captures:
        0: meta.code-fence.definition.begin.xonsh.markdown-gfm
        2: punctuation.definition.raw.code-fence.begin.markdown
        5: constant.other.language-name.markdown
      embed: scope:source.xonsh
      embed_scope:
        markup.raw.code-fence.xonsh.markdown-gfm
        source.xonsh
      escape: '{{fenced_code_block_escape}}'
      escape_captures:
        0: meta.code-fence.definition.end.xonsh.markdown-gfm
        1: punctuation.definition.raw.code-fence.end.markdown

###[ LEAF BLOCKS: HTML BLOCKS ]###############################################

  # https://spec.commonmark.org/0.30/#html-blocks
  html-blocks:
    # Markdown formatting is disabled inside block-level tags.
    - match: ^[ \t]*(?=<((?i:pre|textarea)){{html_tag_break_char}})
      push:
        - html-block-pop-at-eol
        - html-block-type-1a
    # Markdown formatting is disabled inside block-level tags.
    - match: ^[ \t]*(?=<((?i:script|style)){{html_tag_break_char}})
      push:
        - html-block-pop-at-eol
        - html-block-type-1b
    # Markdown formatting is disabled inside block level tags and if a complete HTML tag is the only thing on the line.
    - match: ^[ \t]*(?={{html_tag_block_end_at_blank_line}}|{{html_block_open_tag}}|{{html_block_close_tag}})
      push: html-block-type-6
    # Markdown formatting is disabled inside comments.
    - match: ^[ \t]*(?={{html_block_comment}})
      push:
        - html-block-pop-at-eol
        - html-block-type-2
    # Markdown formatting is disabled inside preprocessor instructions.
    - match: ^[ \t]*(?={{html_block_preprocessor}})
      push:
        - html-block-pop-at-eol
        - html-block-type-3
    # Markdown formatting is disabled inside doctype declarations.
    - match: ^[ \t]*(?={{html_block_decl}})
      push:
        - html-block-pop-at-eol
        - html-block-type-4
    # Markdown formatting is disabled inside CDATA.
    - match: ^[ \t]*(?={{html_block_cdata}})
      push:
        - html-block-pop-at-eol
        - html-block-type-5

  html-block-type-1a:
    - match: (</)(\1)(>)
      captures:
        0: meta.tag.block.any.html
        1: punctuation.definition.tag.begin.html
        2: entity.name.tag.block.any.html
        3: punctuation.definition.tag.end.html
      pop: 1
    - include: html-content

  html-block-type-1b:
    - match: (?!</?\1>)
      pop: 1
    - include: html-content

  html-block-type-2:
    - match: (?!{{html_block_comment}})
      pop: 1
    - include: html-content

  html-block-type-3:
    - match: \?>
      pop: 1

  html-block-type-4:
    - match: (?!{{html_block_decl}})
      pop: 1
    - include: html-content
    - match: '{{html_block_decl}}'
      set: html-block-type-4-other

  html-block-type-4-other:
    - match: '>'
      pop: 1

  html-block-type-5:
    - match: (?!{{html_block_cdata}})
      pop: 1
    - include: html-content

  html-block-type-6:
    - meta_scope: meta.disable-markdown
    - match: ^\s*\n
      pop: 1
    - include: html-content

  html-block-pop-at-eol:
    - meta_scope: meta.disable-markdown
    - match: $\n?
      pop: 1
    - include: html-content

  html-content:
    - include: scope:text.html.basic

  html-entities:
    # https://spec.commonmark.org/0.30/#entity-and-numeric-character-references
    - include: scope:text.html.basic#entities

  html-kbd-tags:
    # A simple implementation to add dedicated `markup.kbd` scopes.
    # Note: Doesn't (intent to) support bold/italic/striked content.
    - match: ((<)(kbd)(>))([^<]+)((</)(kbd)(>))
      captures:
        1: markup.kbd.markdown meta.tag.inline.any.html
        2: punctuation.definition.tag.begin.html
        3: entity.name.tag.inline.any.html
        4: punctuation.definition.tag.end.html
        5: markup.kbd.content.markdown
        6: markup.kbd.markdown meta.tag.inline.any.html
        7: punctuation.definition.tag.begin.html
        8: entity.name.tag.inline.any.html
        9: punctuation.definition.tag.end.html

###[ LEAF BLOCKS: LINK REFERENCE DEFINITIONS ]################################

  reference-definitions:
    # https://spec.commonmark.org/0.30/#link-reference-definitions
    - include: footnote-definitions
    - include: link-definitions

  footnote-definitions:
    # Mardown Extras Footnotes
    - match: '([ \t]*)(\[)({{footnote_name}})(\])(:)'
      captures:
        2: punctuation.definition.reference.begin.markdown
        3: entity.name.reference.link.markdown
        4: punctuation.definition.reference.end.markdown
        5: punctuation.separator.key-value.markdown
      push: footnote-def-body

  footnote-def-body:
    - meta_scope: meta.link.reference.def.footnote.markdown-extra
    - include: footnote-def-end
    - include: footnote-paragraphs

  footnote-def-end:
    - match: ^(?!(?:\1[ ]{4}|\s*$))
      pop: 1

  footnote-paragraphs:
    - match: '[ \t]*(?=\S)'
      push: footnote-paragraph-body

  footnote-paragraph-body:
    - include: footnote-paragraph-end
    - include: footnote-paragraph-common

  footnote-paragraph-common:
    - include: emphasis
    - include: images
    - include: literals
    - include: links

  footnote-paragraph-end:
    - match: |-
        (?x)
        # pop out of this context if one of the following conditions are met:
        ^(?= [ \t]*
           (?: $                           # the line is blank (or only contains whitespace)
           |   {{reference_definition}}    # a reference definition begins the line
           |   {{atx_heading}}             # an ATX heading begins the line
           |   {{fenced_code_block_start}} # a fenced codeblock begins the line
           |   {{thematic_break}}          # line is a thematic beak
           |   {{list_item}}               # a list item begins the line
           |   {{latex_block}}             # a latex block begins the line
           |   {{html_block}}              # a html block begins the line
           )
        )
      pop: 1

  link-definitions:
    # https://spec.commonmark.org/0.30/#link-reference-definition
    - match: '[ \t]*(\[)({{reference_name}})(\])(:)'
      captures:
        1: punctuation.definition.reference.begin.markdown
        2: entity.name.reference.link.markdown
        3: punctuation.definition.reference.end.markdown
        4: punctuation.separator.key-value.markdown
      push:
        - link-def-end
        - link-def-title
        - link-def-url

  link-def-end:
    - meta_include_prototype: false
    - meta_scope: meta.link.reference.def.markdown
    - include: immediately-pop

  link-def-title:
    - match: ^(?!\s*["'(])
      pop: 1
    - match: (?=["'(])
      set:
        - expect-eol
        - link-title
    - match: \S.+
      scope: invalid.illegal.expected-eol.markdown

  link-def-url:
    - match: <
      scope: punctuation.definition.link.begin.markdown
      set: link-def-url-angled
    - match: (?=\S)
      set: link-def-url-unquoted
    - include: paragraph-end

  link-def-url-angled:
    - meta_content_scope: markup.underline.link.markdown
    - include: link-url-angled

  link-def-url-unquoted:
    - meta_scope: markup.underline.link.markdown
    # URLs are terminated by whitespace or newline in reference definitions
    # Note: \s includes \n
    - match: (?=\s)
      pop: 1
    - include: link-url-common

###[ LEAF BLOCKS: TABLES ]####################################################

  tables:
    - match: ^(?={{table_first_row}})
      push: table-header

  table-header:
    - meta_scope: meta.table.header.markdown-gfm
    - match: \n
      set: table-header-separator-begin
    - include: table-cell-content

  table-header-separator-begin:
    - match: ^(?=[-|:\s]+$)
      set: table-header-separator
    - match: ^
      pop: 1

  table-header-separator:
    - meta_scope: meta.table.header-separator.markdown-gfm
    - match: \n
      set: table-body
    - match: -+
      scope: punctuation.section.table-header.markdown
    - match: ':'
      scope: punctuation.definition.table-cell-alignment.markdown
    - include: table-cell-separators

  table-body:
    - meta_content_scope: meta.table.markdown-gfm
    - include: table-end
    - include: table-cell-content

  table-end:
    # The table is broken at the first empty line, or beginning of another block-level structure
    - match: |-
          (?x)^
          (?= \s*$
          |   {{atx_heading}}
          |   {{block_quote}}
          |   {{fenced_code_block_start}}
          |   {{indented_code_block}}
          |   {{thematic_break}}
          )
      pop: 1

  table-cell-content:
    - match: (?={{balanced_emphasis}})
      push: table-cell-emphasis
    - match: (?!{{backticks}})`+
      scope: invalid.deprecated.unescaped-backticks.markdown
    - include: table-cell-separators
    - include: images
    - include: literals
    - include: links
    - include: markups

  table-cell-emphasis:
    - include: emphasis
    - include: immediately-pop

  table-cell-separators:
    - match: \|
      scope: punctuation.separator.table-cell.markdown

###[ LEAF BLOCKS: THEMATIC BREAKS ]###########################################

  thematic-breaks:
    # https://spec.commonmark.org/0.30/#thematic-breaks
    - match: (?={{thematic_break}})
      push: thematic-break-body

  thematic-break-body:
    - meta_include_prototype: false
    - meta_scope: meta.separator.thematic-break.markdown
    - match: '[-_*]+'
      scope: punctuation.definition.thematic-break.markdown
    - match: \n
      pop: 1

###[ INLINE ]#################################################################

  inlines:
    - include: hard-line-breaks
    - include: emphasis
    - include: images
    - include: literals
    - include: links
    - include: markups

  emphasis:
    - include: bold
    - include: italic
    - include: strikethrough

  images:
    - include: image-inline
    - include: image-ref

  literals:
    - include: code-spans
    - include: critics
    - include: escapes
    - include: latex-inline

  links:
    - include: autolink-email
    - include: autolink-inet
    - include: link-ref-wiki
    - include: link-ref-footnote
    - include: link-ref-literal
    - include: link-inline
    - include: link-ref

  markups:
    # Markdown will convert this for us. We match it so that the
    # HTML grammar will not mark it up as invalid.
    - match: '[<>](-+|=+)[<>]?'
    - match: '[<>]?(-+|=+)[<>]'
    - match: '<<+|<>|>>+'
    - match: <(?![A-Za-z/?!])
    - include: html-kbd-tags
    - include: html-content

###[ INLINE: CODE SPANS ]#####################################################

  code-spans:
    # https://spec.commonmark.org/0.30/#code-spans
    - match: (`+)(?!`)
      scope: punctuation.definition.raw.begin.markdown
      push: code-span-body

  code-span-body:
    - meta_scope: markup.raw.inline.markdown
    - match: \1(?!`)
      scope: punctuation.definition.raw.end.markdown
      pop: 1
    - match: '`+'
    - match: ^\s*$\n?
      scope: invalid.illegal.non-terminated.raw.markdown
      pop: 1
    - include: paragraph-end

###[ INLINE: EMPHASIS ]#######################################################

  bold:
    # https://spec.commonmark.org/0.30/#emphasis-and-strong-emphasis
    - match: '{{bold_italic_asterisk_begin}}'
      captures:
        1: punctuation.definition.bold.begin.markdown
        2: markup.italic.markdown punctuation.definition.italic.begin.markdown
        3: punctuation.definition.bold.begin.markdown
        4: markup.italic.markdown punctuation.definition.italic.begin.markdown
      push: bold-italic-asterisk
    - match: '{{bold_asterisk_begin}}'
      scope: punctuation.definition.bold.begin.markdown
      push: bold-asterisk
    - match: \b(__)(_)(?=\S)(?!_)
      captures:
        1: punctuation.definition.bold.begin.markdown
        2: markup.italic.markdown punctuation.definition.italic.begin.markdown
      push: bold-italic-underscore
    - match: \b__(?=\S)(?!_[_\s])
      scope: punctuation.definition.bold.begin.markdown
      push: bold-underscore

  bold-asterisk:
    - meta_scope: markup.bold.markdown
    - match: |-
        (?x)
          [ \t]*\*{4,}    # if there are more than 3 its not applicable to be bold or italic
        | [ \t]+\*\*+     # whitespace followed by 2 or more is also not applicable
        | ^\*\*           # emphasis can't be closed at the start of the line
    - match: (?:_)?(\*\*)
      captures:
        1: punctuation.definition.bold.end.markdown
      pop: 1
    # Consume the underscore that has no corresponding underscore before the closing bold
    # punctuation on the same line, as it won't be treated as italic by CommonMark
    - match: \b_(?=[^\s_])(?=[^*_]*\*\*)
    - include: bold-common

  bold-underscore:
    - meta_scope: markup.bold.markdown
    - match: |-
        (?x)
          [ \t]*_{4,}     # if there are more than 3 its not applicable to be bold or italic
        | [ \t]+__+       # whitespace followed by 2 or more is also not applicable
        | ^__             # emphasis can't be closed at the start of the line
    - match: (?:\*)?(__\b)
      captures:
        1: punctuation.definition.bold.end.markdown
      pop: 1
    # Consume the asterisk that has no corresponding asterisk before the closing bold
    # punctuation on the same line, as it won't be treated as italic by CommonMark
    - match: \*(?=[^\s*])(?=[^*_]*__\b)
    - include: bold-common

  bold-italic-asterisk:
    - meta_scope: markup.bold.markdown
    - meta_content_scope: markup.italic.markdown
    - match: |-
        (?x)
          [ \t]*\*{4,}    # if there are more than 3 its not applicable to be bold or italic
        | [ \t]+\*(?!\*)  # whitespace followed by 1 is also not applicable (but whitespace followed by 2 could be bold punctuation)
        | ^\*(?!\*)       # emphasis can't be closed at the start of the line
    - match: (\*)(\*\*)
      captures:
        1: markup.italic.markdown punctuation.definition.italic.end.markdown
        2: punctuation.definition.bold.end.markdown
      pop: 1
    - match: \*\*
      scope: markup.italic.markdown punctuation.definition.bold.end.markdown
      set: italic-after-bold-italic-asterisk
    - match: \*
      scope: markup.italic.markdown punctuation.definition.italic.end.markdown
      set: bold-after-bold-italic-asterisk
    - include: emphasis-common
    - include: strikethrough

  bold-after-bold-italic-asterisk:
    - meta_content_scope: markup.bold.markdown
    - match: |-
        (?x)
          [ \t]*\*{3,}    # if there are more than 3 its not applicable to be bold or italic
        | [ \t]+\*\*+     # whitespace followed by 1 is also not applicable (but whitespace followed by 2 could be bold punctuation)
        | ^\*\*           # emphasis can't be closed at the start of the line
    - match: \*\*
      scope: markup.bold.markdown punctuation.definition.bold.end.markdown
      pop: 1
    - include: bold-common

  italic-after-bold-italic-asterisk:
    - meta_content_scope: markup.italic.markdown
    - match: |-
        (?x)
          [ \t]*\*{3,}    # if there are more than 3 its not applicable to be bold or italic
        | [ \t]+\*\*+     # whitespace followed by 1 is also not applicable (but whitespace followed by 2 could be bold punctuation)
        | ^\*\*           # emphasis can't be closed at the start of the line
    - match: \*
      scope: markup.italic.markdown punctuation.definition.italic.end.markdown
      pop: 1
    - include: italic-common

  bold-italic-underscore:
    - meta_scope: markup.bold.markdown
    - meta_content_scope: markup.italic.markdown
    - match: |-
        (?x)
          [ \t]*_{4,}     # if there are more than 3 its not applicable to be bold or italic
        | [ \t]+_(?!_)    # whitespace followed by 1 is also not applicable (but whitespace followed by 2 could be bold punctuation)
        | ^_(?!_)         # emphasis can't be closed at the start of the line
    - match: (_)(__)\b
      captures:
        1: markup.italic.markdown punctuation.definition.italic.end.markdown
        2: punctuation.definition.bold.end.markdown
      pop: 1
    - match: _\b
      scope: markup.italic.markdown punctuation.definition.italic.end.markdown
      set: bold-after-bold-italic-underscore
    - match: __\b
      scope: markup.italic.markdown punctuation.definition.bold.end.markdown
      set: italic-after-bold-italic-underscore
    - include: emphasis-common
    - include: strikethrough

  bold-after-bold-italic-underscore:
    - meta_content_scope: markup.bold.markdown
    - match: |-
        (?x)
          [ \t]*_{3,}     # if there are more than 3 its not applicable to be bold or italic
        | [ \t]+__+       # whitespace followed by 1 is also not applicable (but whitespace followed by 2 could be bold punctuation)
        | ^__             # emphasis can't be closed at the start of the line
    - match: __\b
      scope: markup.bold.markdown punctuation.definition.bold.end.markdown
      pop: 1
    - include: bold-common

  italic-after-bold-italic-underscore:
    - meta_content_scope: markup.italic.markdown
    - match: |-
        (?x)
          [ \t]*_{3,}     # if there are more than 3 its not applicable to be bold or italic
        | [ \t]+__+       # whitespace followed by 1 is also not applicable (but whitespace followed by 2 could be bold punctuation)
        | ^__             # emphasis can't be closed at the start of the line
    - match: _\b
      scope: markup.italic.markdown punctuation.definition.italic.end.markdown
      pop: 1
    - include: italic-common

  bold-common:
    - include: emphasis-common
    - include: italic
    - include: strikethrough

  italic:
    - match: '{{italic_asterisk_begin}}'
      scope: punctuation.definition.italic.begin.markdown
      push: italic-asterisk
    - match: \b_(?=\S)(?!_)
      scope: punctuation.definition.italic.begin.markdown
      push: italic-underscore
    - match: '[*_]+'

  italic-asterisk:
    - meta_scope: markup.italic.markdown
    - match: |-
        (?x)
          [ \t]*\*{4,}    # if there are more than 3 its not applicable to be bold or italic
        | [ \t]+\*(?!\*)  # whitespace followed by 1 is also not applicable (but whitespace followed by 2 could be bold punctuation)
        | ^\*(?!\*)       # emphasis can't be closed at the start of the line
    - match: \*(?!\*[^*])
      scope: punctuation.definition.italic.end.markdown
      pop: 1
    - match: \*+
    - include: italic-common

  italic-underscore:
    - meta_scope: markup.italic.markdown
    - match: |-
        (?x)
          [ \t]*_{4,}     # if there are more than 3 its not applicable to be bold or italic
        | [ \t]+_(?!_)    # whitespace followed by 1 is also not applicable (but whitespace followed by 2 could be bold punctuation)
        | ^_(?!_)         # emphasis can't be closed at the start of the line
    - match: _\b
      scope: punctuation.definition.italic.end.markdown
      pop: 1
    - include: italic-common

  italic-common:
    - include: emphasis-common
    - include: bold
    - include: strikethrough

  strikethrough:
    # https://github.github.com/gfm/#strikethrough-extension-
    - match: ~~(?![~}>\s])  # 2x ~ but no ~> or ~~}
      scope: punctuation.definition.strikethrough.begin.markdown
      push: strikethrough-content
    - match: ~+(?![~}>\s])  # any number of ~ not looking like ~> or ~~}

  strikethrough-content:
    - meta_scope: markup.strikethrough.markdown-gfm
    - match: ~~(?:(?!~)|(?=~~}|~>))  # 2x ~ maybe followed by ~> or ~~}
      scope: punctuation.definition.strikethrough.end.markdown
      pop: 1
    - match: ~+(?:(?!~)|(?=~~}|~>))  # any number of ~ maybe followed by ~> or ~~}
    - include: emphasis-common
    - include: bold
    - include: italic

  emphasis-common:
    - match: '{{setext_escape}}'
      pop: 1
    - match: ^\s*$\n?
      scope: invalid.illegal.non-terminated.bold-italic.markdown
      pop: 1
    - include: paragraph-end
    - include: hard-line-breaks
    - include: images
    - include: literals
    - include: links
    - include: markups

###[ INLINE: IMAGES ]#########################################################

  image-inline:
    - match: \!\[(?={{balance_square_brackets}}?\]\()
      scope: punctuation.definition.image.begin.markdown
      push:
        - image-inline-metadata
        - image-inline-text

  image-inline-text:
    - meta_scope: meta.image.inline.description.markdown
    - match: \]
      scope: punctuation.definition.image.end.markdown
      pop: 1
    - include: link-text

  image-inline-metadata:
    - match: \(
      scope: punctuation.definition.metadata.begin.markdown
      set:
        - image-inline-metadata-end
        - link-title
        - image-inline-url
    - include: immediately-pop

  image-inline-metadata-end:
    - meta_scope: meta.image.inline.metadata.markdown
    - match: \)
      scope: punctuation.definition.metadata.end.markdown
      set: image-inline-attr
    - include: else-pop

  image-inline-url:
    - match: <
      scope: punctuation.definition.link.begin.markdown
      set: image-inline-url-angled
    - match: (?=\S)
      set: image-inline-url-unquoted

  image-inline-url-angled:
    - meta_content_scope: markup.underline.link.image.markdown
    - include: link-url-angled

  image-inline-url-unquoted:
    - meta_scope: markup.underline.link.image.markdown
    - include: link-url-unquoted

  image-inline-attr:
    - match: \{(?=[^}]*\})
      scope: punctuation.definition.attributes.begin.markdown
      set: image-inline-attr-body
    - include: immediately-pop

  image-inline-attr-body:
    - meta_scope: meta.image.inline.attributes.markdown
    - include: tag-attributes

  image-ref:
    - match: \!\[(?={{balance_square_brackets}}?\]\[{{reference_name}}\])
      scope: punctuation.definition.image.begin.markdown
      push:
        - image-ref-attr
        - image-ref-metadata
        - image-ref-text

  image-ref-text:
    - meta_scope: meta.image.reference.description.markdown
    - match: \]
      scope: punctuation.definition.image.end.markdown
      pop: 1
    - include: link-text

  image-ref-metadata:
    - match: (\[)({{reference_name}})(\])
      scope: meta.image.reference.metadata.markdown
      captures:
        1: punctuation.definition.metadata.begin.markdown
        2: markup.underline.link.markdown
        3: punctuation.definition.metadata.end.markdown
      pop: 1
    - include: immediately-pop

  image-ref-attr:
    - match: \{(?=[^}]*\})
      scope: punctuation.definition.attributes.begin.markdown
      set: image-ref-attr-body
    - include: immediately-pop

  image-ref-attr-body:
    - meta_scope: meta.image.reference.markdown
    - include: tag-attributes

###[ INLINE: LINKS ]##########################################################

  link-inline:
    - match: \[(?={{balance_square_brackets}}?\]\()
      scope: punctuation.definition.link.begin.markdown
      push:
        - link-inline-metadata
        - link-inline-text

  link-inline-text:
    - meta_scope: meta.link.inline.description.markdown
    - match: \]
      scope: punctuation.definition.link.end.markdown
      pop: 1
    - include: link-text-allow-image

  link-inline-metadata:
    - match: \(
      scope: punctuation.definition.metadata.begin.markdown
      set:
        - link-inline-metadata-end
        - link-title
        - link-inline-url
    - include: immediately-pop

  link-inline-metadata-end:
    - meta_scope: meta.link.inline.metadata.markdown
    - match: \)
      scope: punctuation.definition.metadata.end.markdown
      set: link-inline-attr
    - include: else-pop

  link-inline-url:
    - match: <
      scope: punctuation.definition.link.begin.markdown
      set: link-inline-url-angled
    - match: (?=\S)
      set: link-inline-url-unquoted

  link-inline-url-angled:
    - meta_content_scope: markup.underline.link.markdown
    - include: link-url-angled

  link-inline-url-unquoted:
    - meta_scope: markup.underline.link.markdown
    - include: link-url-unquoted

  link-inline-attr:
    - match: \{(?=[^}]*\})
      scope: punctuation.definition.attributes.begin.markdown
      set: link-inline-attr-body
    - include: immediately-pop

  link-inline-attr-body:
    - meta_scope: meta.link.inline.attributes.markdown
    - include: tag-attributes

  link-ref:
    - match: \[(?={{balance_square_brackets}}?\]\[{{reference_name}}\])
      scope: punctuation.definition.link.begin.markdown
      push:
        - link-ref-attr
        - link-ref-metadata
        - link-ref-link-text
    - match: \[(?={{balance_square_brackets}}?\])
      scope: punctuation.definition.link.begin.markdown
      push: link-ref-link-text

  link-ref-link-text:
    - meta_scope: meta.link.reference.description.markdown
    - match: \]
      scope: punctuation.definition.link.end.markdown
      pop: 1
    - include: link-text-allow-image

  link-ref-metadata:
    - match: (\[)({{reference_name}})(\])
      scope: meta.link.reference.metadata.markdown
      captures:
        1: punctuation.definition.metadata.begin.markdown
        2: markup.underline.link.markdown
        3: punctuation.definition.metadata.end.markdown
      pop: 1
    - include: immediately-pop

  link-ref-attr:
    - match: \{(?=[^}]*\})
      scope: punctuation.definition.attributes.begin.markdown
      set: link-ref-attr-body
    - include: immediately-pop

  link-ref-attr-body:
    - meta_scope: meta.link.reference.attributes.markdown
    - include: tag-attributes

  link-ref-literal:
    - match: \[(?={{balance_square_brackets}}?\]\[\])
      scope: punctuation.definition.link.begin.markdown
      push:
        - link-ref-literal-attr
        - link-ref-literal-metadata
        - link-ref-literal-link-text

  link-ref-literal-link-text:
    - meta_scope: meta.link.reference.literal.description.markdown
    - match: \]
      scope: punctuation.definition.link.end.markdown
      pop: 1
    - include: link-text-allow-image

  link-ref-literal-metadata:
    - match: (\[)(\])
      scope: meta.link.reference.literal.metadata.markdown
      captures:
        1: punctuation.definition.metadata.begin.markdown
        2: punctuation.definition.metadata.end.markdown
      pop: 1
    - include: immediately-pop

  link-ref-literal-attr:
    - match: \{(?=[^}]*\})
      scope: punctuation.definition.attributes.begin.markdown
      set: link-ref-literal-attr-body
    - include: immediately-pop

  link-ref-literal-attr-body:
    - meta_scope: meta.link.reference.literal.attributes.markdown
    - include: tag-attributes

  link-ref-footnote:
    - match: (\[)({{footnote_name}})(\])
      captures:
        0: meta.link.reference.footnote.markdown-extra
        1: punctuation.definition.link.begin.markdown
        2: meta.link.reference.literal.footnote-id.markdown
        3: punctuation.definition.link.end.markdown

  link-ref-wiki:
    - match: \[\[(?={{balance_square_brackets}}?\]\])
      scope: punctuation.definition.link.begin.markdown
      push: link-ref-wiki-link-text

  link-ref-wiki-link-text:
    - meta_scope: meta.link.reference.wiki.description.markdown
    - match: \]\]
      scope: punctuation.definition.link.end.markdown
      pop: 1
    - include: link-text-allow-image

###[ INLINE: LINK/IMAGE PROTOTYPES ]##########################################

  link-text:
    - match: \[
      push: link-text-nested
    - match: \b__?(?=[^]_]+\]) # eat underscores where there is no pair before the end of the square brackets - it's not a formatting mark
    - match: \b\*\*?(?=[^]*]+\]) # eat asterisks where there is no pair before the end of the square brackets - it's not a formatting mark
    - include: emphasis
    - include: literals
    - include: markups

  link-text-nested:
    - include: link-text
    - match: \]
      pop: 1

  link-text-allow-image:
    - include: link-text
    - include: images

  link-title:
    - include: link-title-begin
    - include: eol-pop
    - include: else-pop

  link-title-begin:
    - match: \'
      scope: punctuation.definition.string.begin.markdown
      set: link-title-single-quoted-content
    - match: \"
      scope: punctuation.definition.string.begin.markdown
      set: link-title-double-quoted-content
    - match: \(
      scope: punctuation.definition.string.begin.markdown
      set: link-title-other-quoted-content

  link-title-double-quoted-content:
    - meta_scope: meta.string.title.markdown string.quoted.double.markdown
    - match: \"
      scope: punctuation.definition.string.end.markdown
      pop: 1
    - include: link-title-common

  link-title-single-quoted-content:
    - meta_scope: meta.string.title.markdown string.quoted.single.markdown
    - match: \'
      scope: punctuation.definition.string.end.markdown
      pop: 1
    - include: link-title-common

  link-title-other-quoted-content:
    - meta_scope: meta.string.title.markdown string.quoted.other.markdown
    - match: \)
      scope: punctuation.definition.string.end.markdown
      pop: 1
    - include: link-title-common

  link-title-common:
    - match: ^\s*$\n?
      scope: invalid.illegal.non-terminated.link-title.markdown
      pop: 1
    - include: escapes
    - include: html-entities

  link-url-angled:
    - match: \>
      scope: punctuation.definition.link.end.markdown
      pop: 1
    - include: link-url-common

  link-url-unquoted:
    - match: (?=[ \t)])
      pop: 1
    - match: \(
      push: link-url-unquoted-parens
    - include: link-url-common

  link-url-unquoted-parens:
    - match: \)
      pop: 1
    - include: link-url-unquoted

  link-url-common:
    - include: escapes
    - include: html-entities
    - include: link-url-path-separators
    - include: link-url-scheme-separators
    - include: link-url-escapes
    - include: paragraph-end

  link-url-escapes:
    - match: (%)\h{2}
      scope: constant.character.escape.url.markdown
      captures:
        1: punctuation.definition.escape.markdown

  link-url-path-separators:
    - match: '[/&?#]'
      scope: punctuation.separator.path.markdown

  link-url-scheme-separators:
    - match: ':/{,2}'
      scope: punctuation.separator.path.markdown

  link-url-scheme-separator:
    - match: ':/{,2}'
      scope: punctuation.separator.path.markdown
      pop: 1

###[ INLINE: LINK/IMAGE/REFERENCE ATTRIBUTES ]################################

  tag-attributes:
    # https://kramdown.gettalong.org/syntax.html#span-ials
    # https://michelf.ca/projects/php-markdown/extra/
    # https://pandoc.org/MANUAL.html#extension-link_attributes
    - match: \}
      scope: punctuation.definition.attributes.end.markdown
      pop: 1
    - match: \,
      scope: punctuation.separator.sequence.markdown
    - match: '{{tag_attribute_name_start}}'
      push: [tag-attr-meta, tag-attr-equals, tag-attr-name]

  tag-attr-name:
    - meta_scope: entity.other.attribute-name.markdown
    - match: '{{tag_attribute_name_break}}'
      pop: 1
    - match: '["''`<]'
      scope: invalid.illegal.attribute-name.markdown

  tag-attr-meta:
    - meta_scope: meta.attribute-with-value.markdown
    - include: immediately-pop

  tag-attr-equals:
    - match: =
      scope: punctuation.separator.key-value.markdown
      set: tag-attr-value
    - include: else-pop

  tag-attr-value:
    - match: \"
      scope: punctuation.definition.string.begin.markdown
      set: tag-attr-value-double-quoted
    - match: \'
      scope: punctuation.definition.string.begin.markdown
      set: tag-attr-value-single-quoted
    - match: '{{tag_unquoted_attribute_start}}'
      set: tag-attr-value-unquoted
    - include: else-pop

  tag-attr-value-double-quoted:
    - meta_scope: string.quoted.double.markdown
    - match: \"
      scope: punctuation.definition.string.end.markdown
      pop: 1

  tag-attr-value-single-quoted:
    - meta_scope: string.quoted.single.markdown
    - match: \'
      scope: punctuation.definition.string.end.markdown
      pop: 1

  tag-attr-value-unquoted:
    - meta_scope: string.unquoted.markdown
    - match: '{{tag_unquoted_attribute_break}}'
      pop: 1
    - match: '["''`<]'
      scope: invalid.illegal.attribute-value.markdown

###[ INLINE: AUTOLINKS ]######################################################

  autolink-email:
    # CommonMark
    # https://spec.commonmark.org/0.30/#email-autolink
    - match: |-
        (?x)
        (<)
        (
          (?:mailto(:))?
          {{email_user_commonmark}}
          (@)
          {{email_domain_commonmark}}(?:\.{{email_domain_commonmark}})*
        )
        (>)
      captures:
        0: meta.link.email.markdown
        1: punctuation.definition.link.begin.markdown
        2: markup.underline.link.markdown
        3: punctuation.separator.path.markdown
        4: punctuation.separator.path.markdown
        5: punctuation.definition.link.end.markdown
    # Github Flavoured Markdown
    - match: '[\w.+-]+(@)[\w-]+(?:\.(?:(?![._-][\W])[\w_-])+)+(?![_-])'
      captures:
        0: meta.link.email.markdown markup.underline.link.markdown
        1: punctuation.separator.path.markdown

  autolink-inet:
    # CommonMark
    # https://spec.commonmark.org/0.30/#autolinks
    - match: <(?=[[:alpha:]][[:alnum:].+-]+:)
      scope: punctuation.definition.link.begin.markdown
      push:
        - autolink-inet-angled-content
        - link-url-scheme-separator
    # Github Flavoured Markdown
    # After a valid domain, zero or more non-space non-< characters may follow
    - match: (?:(?:https|http|ftp)(://)|www\.)[\w-]+
      captures:
        1: punctuation.separator.path.markdown
      push: autolink-inet-unquoted-content

  autolink-inet-angled-content:
    - meta_scope: meta.link.inet.markdown
    - meta_content_scope: markup.underline.link.markdown
    - match: \>
      scope: punctuation.definition.link.end.markdown
      pop: 1
    # Spaces are not allowed in autolinks
    - match: (?=\s)
      pop: 1
    - include: autolink-inet-common

  autolink-inet-unquoted-content:
    - meta_scope: meta.link.inet.markdown markup.underline.link.markdown-gfm
    # 1. When an autolink ends in ), we scan the entire autolink for the total
    #    number of parentheses. If there is a greater number of closing parentheses
    #    than opening ones, we don’t consider the last character part of the
    #    autolink, in order to facilitate including an autolink inside a parenthesis
    # 2. If an autolink ends in a semicolon (;), we check to see if it appears to
    #    resemble an entity reference; if the preceding text is & followed by one
    #    or more alphanumeric characters. If so, it is excluded from the autolink
    # 3. Trailing punctuation (specifically, ?, !, ., ,, :, *, _, and ~) will not
    #    be considered part of the autolink, though they may be included in the
    #    interior # of the link
    - match: (?=(?:\)|(?:{{html_entity}})*)[?!.,:*_~]*[\s<])
      pop: 1
    - include: autolink-inet-common

  autolink-inet-group:
    - match: \)
      pop: 1
    - match: (?=(?:{{html_entity}})*[?!.,:*_~]*[\s<])
      pop: 1
    - include: autolink-inet-common

  autolink-inet-common:
    - match: \(
      push: autolink-inet-group
    - include: link-url-path-separators
    - include: link-url-escapes

###[ INLINE: OTHER ]##########################################################

  escapes:
    # https://spec.commonmark.org/0.30/#backslash-escapes
    - match: '{{escapes}}'
      scope: constant.character.escape.markdown

  hard-line-breaks:
    # https://spec.commonmark.org/0.30/#hard-line-breaks
    - match: '[ ]{2,}$'
      scope: meta.hard-line-break.markdown punctuation.definition.hard-line-break.markdown
    - match: (\\)\n
      captures:
        0: meta.hard-line-break.markdown
        1: constant.character.escape.markdown

###[ EXTENSIONS: CRITIC MARKUP ]##############################################

  critics:
    # inline critic markup
    # http://criticmarkup.com/spec.php
    - include: critics-additions
    - include: critics-comments
    - include: critics-deletions
    - include: critics-highlights
    - include: critics-substitutions

  critics-additions:
    - match: \{\+\+
      scope: punctuation.definition.critic.begin.markdown
      push: critics-addition-content

  critics-addition-content:
    - meta_scope: markup.critic.addition.markdown
    - meta_content_scope: markup.inserted.critic.markdown
    - match: \+\+\}
      scope: punctuation.definition.critic.end.markdown
      pop: 1
    - include: critics-common

  critics-comments:
    - match: '{>>'
      scope: punctuation.definition.critic.begin.markdown
      push: critics-comment-content

  critics-comment-content:
    - meta_scope: markup.critic.comment.markdown
    - meta_content_scope: comment.critic.markdown
    - match: '<<}'
      scope: punctuation.definition.critic.end.markdown
      pop: 1
    - include: critics-common

  critics-deletions:
    - match: '{--'
      scope: punctuation.definition.critic.begin.markdown
      push: critics-deletion-content

  critics-deletion-content:
    - meta_scope: markup.critic.deletion.markdown
    - meta_content_scope: markup.deleted.critic.markdown
    - match: '--}'
      scope: punctuation.definition.critic.end.markdown
      pop: 1
    - include: critics-common

  critics-highlights:
    - match: '{=='
      scope: punctuation.definition.critic.begin.markdown
      push: critics-highlight-content

  critics-highlight-content:
    - meta_scope: markup.critic.highlight.markdown
    - meta_content_scope: markup.info.critic.markdown
    - match: '==}'
      scope: punctuation.definition.critic.end.markdown
      pop: 1
    - include: critics-common

  critics-substitutions:
    - match: '{~~'
      scope: punctuation.definition.critic.begin.markdown
      push: critics-substitution-deleted

  critics-substitution-deleted:
    - meta_scope: markup.critic.substitution.markdown
    - meta_content_scope: markup.deleted.critic.markdown
    - match: (?=~>)
      set:
        - meta_include_prototype: false
        - match: '~>'
          scope: punctuation.separator.critic.markdown
          set: critics-substitution-inserted
    - include: critics-substitution-inserted

  critics-substitution-inserted:
    - meta_scope: markup.critic.substitution.markdown
    - meta_content_scope: markup.inserted.critic.markdown
    - match: '~~}'
      scope: punctuation.definition.critic.end.markdown
      pop: 1
    - include: critics-common

  critics-common:
    - match: ^(?=\s*$)
      pop: 1
    - include: emphasis
    - include: images
    - include: literals
    - include: links

###[ EXTENSIONS: LATEX ]######################################################

  latex-inline:
    - match: \\\$
    - match: |-
        (?x)
        (\$)(?=\S)
        (?=
          (?: \\\\ | \\\$ | [^\$] )*?
          \S\$(?:[^a-zA-Z0-9]|$)
        )
      scope: punctuation.definition.math.begin.markdown
      push: latex-inline-content

  latex-inline-content:
    - meta_scope:
        markup.math.inline.markdown
        text.tex.latex.embedded.markdown
        meta.environment.math.block.dollar.latex
    - match: \$
<<<<<<< HEAD
      scope: string.other.math.latex punctuation.definition.string.begin.latex
      pop: 1
=======
      scope: punctuation.definition.math.end.markdown
      pop: true
>>>>>>> 27d6bc6d
    - include: latex-content

  latex-blocks:
    - match: '[ \t]*(\$\$)'
      captures:
        1: punctuation.definition.math.begin.markdown
      push: latex-block-content

  latex-block-content:
<<<<<<< HEAD
    - meta_scope: text.tex.latex meta.environment.math.block.dollar.latex
    - match: \$\$
      scope: string.other.math.latex punctuation.definition.string.end.latex
      pop: 1
=======
    - meta_scope:
        markup.math.block.markdown
        text.tex.latex.embedded.markdown
        meta.environment.math.block.dollar.latex
    - match: (\$\$)(?:\s*\n)?
      captures:
        1: punctuation.definition.math.end.markdown
      pop: true
>>>>>>> 27d6bc6d
    - include: latex-content

  latex-content:
    - include: scope:text.tex.latex#macros
    - include: scope:text.tex.latex#math-content

###[ PROTOTYPES ]#############################################################

  else-pop:
    - match: (?=\S)
      pop: 1

  eol-pop:
    - match: $
      pop: 1

  expect-eol:
    - include: eol-pop
    - match: \S.+
      scope: invalid.illegal.expected-eol.markdown

  immediately-pop:
    - match: ''
      pop: 1
<|MERGE_RESOLUTION|>--- conflicted
+++ resolved
@@ -3576,13 +3576,8 @@
         text.tex.latex.embedded.markdown
         meta.environment.math.block.dollar.latex
     - match: \$
-<<<<<<< HEAD
-      scope: string.other.math.latex punctuation.definition.string.begin.latex
-      pop: 1
-=======
       scope: punctuation.definition.math.end.markdown
-      pop: true
->>>>>>> 27d6bc6d
+      pop: 1
     - include: latex-content
 
   latex-blocks:
@@ -3592,12 +3587,6 @@
       push: latex-block-content
 
   latex-block-content:
-<<<<<<< HEAD
-    - meta_scope: text.tex.latex meta.environment.math.block.dollar.latex
-    - match: \$\$
-      scope: string.other.math.latex punctuation.definition.string.end.latex
-      pop: 1
-=======
     - meta_scope:
         markup.math.block.markdown
         text.tex.latex.embedded.markdown
@@ -3605,8 +3594,7 @@
     - match: (\$\$)(?:\s*\n)?
       captures:
         1: punctuation.definition.math.end.markdown
-      pop: true
->>>>>>> 27d6bc6d
+      pop: 1
     - include: latex-content
 
   latex-content:
