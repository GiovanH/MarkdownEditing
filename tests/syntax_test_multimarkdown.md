| SYNTAX TEST "Packages/MarkdownEditing/syntaxes/MultiMarkdown.sublime-syntax"

<<<<<<< HEAD
T: <- - meta.frontmatter.multimarkdown
# Heading
T: <- markup.heading punctuation.definition.heading - meta.frontmatter.multimarkdown
T:^^^^^^^ markup.heading - meta.frontmatter.multimarkdown

# MathJax Tests

An example of math within a paragraph --- \\( {e}^{i\pi }+1=0 \\) --- easy enough.
T:^^^^^^^^^^^^^^^^^^^^^^^^^^^^^^^^^^^^^^^^ meta.paragraph.markdown - markup.math
T:                                        ^^^^^^^^^^^^^^^^^^^^^^^ meta.paragraph.markdown markup.math.inline.multimarkdown
T:                                        ^^^ punctuation.definition.math.begin.multimarkdown
T:                                           ^^^^^^^^^^^^^^^^^ text.tex.latex.embedded.multimarkdown
T:                                                            ^^^ punctuation.definition.math.end.multimarkdown
T:                                                                ^^^^^^^^^^^^^^^^^ meta.paragraph.markdown - markup.math

And an equation on it's own:

   \\( {x}_{1,2}=\frac{-b\pm \sqrt{{b}^{2}-4ac}}{2a} \\)
T:^ meta.paragraph.markdown - markup.math
T: ^^^^^^^^^^^^^^^^^^^^^^^^^^^^^^^^^^^^^^^^^^^^^^^^^^^^^ meta.paragraph.markdown markup.math.inline.multimarkdown
T: ^^^ punctuation.definition.math.begin.multimarkdown
T:    ^^^^^^^^^^^^^^^^^^^^^^^^^^^^^^^^^^^^^^^^^^^^^^^ text.tex.latex.embedded.multimarkdown
T:                                                   ^^^ punctuation.definition.math.end.multimarkdown
T:                                                      ^ meta.paragraph.markdown - markup.math

   \\[ {x}_{1,2}=\frac{-b\pm \sqrt{{b}^{2}-4ac}}{2a} \\]
T:^ meta.paragraph.markdown - markup.math
T: ^^^^^^^^^^^^^^^^^^^^^^^^^^^^^^^^^^^^^^^^^^^^^^^^^^^^^ meta.paragraph.markdown markup.math.inline.multimarkdown
T: ^^^ punctuation.definition.math.begin.multimarkdown
T:    ^^^^^^^^^^^^^^^^^^^^^^^^^^^^^^^^^^^^^^^^^^^^^^^ text.tex.latex.embedded.multimarkdown
T:                                                   ^^^ punctuation.definition.math.end.multimarkdown
T:                                                      ^ meta.paragraph.markdown - markup.math

   $$ {x}_{1,2}=\frac{-b\pm \sqrt{{b}^{2}-4ac}}{2a} $$
T:^^^^^^^^^^^^^^^^^^^^^^^^^^^^^^^^^^^^^^^^^^^^^^^^^^^^^ markup.math.block.markdown
T: ^^ punctuation.definition.math.begin.markdown
T:   ^^^^^^^^^^^^^^^^^^^^^^^^^^^^^^^^^^^^^^^^^^^^^^^ text.tex.latex.embedded.markdown
T:                                                  ^^ punctuation.definition.math.end.markdown
=======
# MultiMarkdown without frontmatter
| <- markup.heading.1.markdown punctuation.definition.heading.begin.markdown
|^^^^^^^^^^^^^^^^^^^^^^^^^^^^^^^^^^^ markup.heading.1.markdown
>>>>>>> 3559c2d6
<|MERGE_RESOLUTION|>--- conflicted
+++ resolved
@@ -1,46 +1,39 @@
 | SYNTAX TEST "Packages/MarkdownEditing/syntaxes/MultiMarkdown.sublime-syntax"
 
-<<<<<<< HEAD
-T: <- - meta.frontmatter.multimarkdown
-# Heading
-T: <- markup.heading punctuation.definition.heading - meta.frontmatter.multimarkdown
-T:^^^^^^^ markup.heading - meta.frontmatter.multimarkdown
+# MultiMarkdown without frontmatter
+| <- markup.heading.1.markdown punctuation.definition.heading.begin.markdown
+|^^^^^^^^^^^^^^^^^^^^^^^^^^^^^^^^^^^ markup.heading.1.markdown
 
 # MathJax Tests
 
 An example of math within a paragraph --- \\( {e}^{i\pi }+1=0 \\) --- easy enough.
-T:^^^^^^^^^^^^^^^^^^^^^^^^^^^^^^^^^^^^^^^^ meta.paragraph.markdown - markup.math
-T:                                        ^^^^^^^^^^^^^^^^^^^^^^^ meta.paragraph.markdown markup.math.inline.multimarkdown
-T:                                        ^^^ punctuation.definition.math.begin.multimarkdown
-T:                                           ^^^^^^^^^^^^^^^^^ text.tex.latex.embedded.multimarkdown
-T:                                                            ^^^ punctuation.definition.math.end.multimarkdown
-T:                                                                ^^^^^^^^^^^^^^^^^ meta.paragraph.markdown - markup.math
+|^^^^^^^^^^^^^^^^^^^^^^^^^^^^^^^^^^^^^^^^^ meta.paragraph.markdown - markup.math
+|                                         ^^^^^^^^^^^^^^^^^^^^^^^ meta.paragraph.markdown markup.math.inline.multimarkdown
+|                                         ^^^ punctuation.definition.math.begin.multimarkdown
+|                                            ^^^^^^^^^^^^^^^^^ text.tex.latex.embedded.multimarkdown
+|                                                             ^^^ punctuation.definition.math.end.multimarkdown
+|                                                                 ^^^^^^^^^^^^^^^^^ meta.paragraph.markdown - markup.math
 
 And an equation on it's own:
 
    \\( {x}_{1,2}=\frac{-b\pm \sqrt{{b}^{2}-4ac}}{2a} \\)
-T:^ meta.paragraph.markdown - markup.math
-T: ^^^^^^^^^^^^^^^^^^^^^^^^^^^^^^^^^^^^^^^^^^^^^^^^^^^^^ meta.paragraph.markdown markup.math.inline.multimarkdown
-T: ^^^ punctuation.definition.math.begin.multimarkdown
-T:    ^^^^^^^^^^^^^^^^^^^^^^^^^^^^^^^^^^^^^^^^^^^^^^^ text.tex.latex.embedded.multimarkdown
-T:                                                   ^^^ punctuation.definition.math.end.multimarkdown
-T:                                                      ^ meta.paragraph.markdown - markup.math
+|^^ meta.paragraph.markdown - markup.math
+|  ^^^^^^^^^^^^^^^^^^^^^^^^^^^^^^^^^^^^^^^^^^^^^^^^^^^^^ meta.paragraph.markdown markup.math.inline.multimarkdown
+|  ^^^ punctuation.definition.math.begin.multimarkdown
+|     ^^^^^^^^^^^^^^^^^^^^^^^^^^^^^^^^^^^^^^^^^^^^^^^ text.tex.latex.embedded.multimarkdown
+|                                                    ^^^ punctuation.definition.math.end.multimarkdown
+|                                                       ^ meta.paragraph.markdown - markup.math
 
    \\[ {x}_{1,2}=\frac{-b\pm \sqrt{{b}^{2}-4ac}}{2a} \\]
-T:^ meta.paragraph.markdown - markup.math
-T: ^^^^^^^^^^^^^^^^^^^^^^^^^^^^^^^^^^^^^^^^^^^^^^^^^^^^^ meta.paragraph.markdown markup.math.inline.multimarkdown
-T: ^^^ punctuation.definition.math.begin.multimarkdown
-T:    ^^^^^^^^^^^^^^^^^^^^^^^^^^^^^^^^^^^^^^^^^^^^^^^ text.tex.latex.embedded.multimarkdown
-T:                                                   ^^^ punctuation.definition.math.end.multimarkdown
-T:                                                      ^ meta.paragraph.markdown - markup.math
+|^^ meta.paragraph.markdown - markup.math
+|  ^^^^^^^^^^^^^^^^^^^^^^^^^^^^^^^^^^^^^^^^^^^^^^^^^^^^^ meta.paragraph.markdown markup.math.inline.multimarkdown
+|  ^^^ punctuation.definition.math.begin.multimarkdown
+|     ^^^^^^^^^^^^^^^^^^^^^^^^^^^^^^^^^^^^^^^^^^^^^^^ text.tex.latex.embedded.multimarkdown
+|                                                    ^^^ punctuation.definition.math.end.multimarkdown
+|                                                       ^ meta.paragraph.markdown - markup.math
 
    $$ {x}_{1,2}=\frac{-b\pm \sqrt{{b}^{2}-4ac}}{2a} $$
-T:^^^^^^^^^^^^^^^^^^^^^^^^^^^^^^^^^^^^^^^^^^^^^^^^^^^^^ markup.math.block.markdown
-T: ^^ punctuation.definition.math.begin.markdown
-T:   ^^^^^^^^^^^^^^^^^^^^^^^^^^^^^^^^^^^^^^^^^^^^^^^ text.tex.latex.embedded.markdown
-T:                                                  ^^ punctuation.definition.math.end.markdown
-=======
-# MultiMarkdown without frontmatter
-| <- markup.heading.1.markdown punctuation.definition.heading.begin.markdown
-|^^^^^^^^^^^^^^^^^^^^^^^^^^^^^^^^^^^ markup.heading.1.markdown
->>>>>>> 3559c2d6
+|^^^^^^^^^^^^^^^^^^^^^^^^^^^^^^^^^^^^^^^^^^^^^^^^^^^^^^ markup.math.block.markdown
+|  ^^ punctuation.definition.math.begin.markdown
+|    ^^^^^^^^^^^^^^^^^^^^^^^^^^^^^^^^^^^^^^^^^^^^^^^ text.tex.latex.embedded.markdown
+|                                                   ^^ punctuation.definition.math.end.markdown