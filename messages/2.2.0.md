--- conflicted
+++ resolved
@@ -5,12 +5,9 @@
 
 ## Bug Fixes
 
-<<<<<<< HEAD
 * No longer always indent the whole line when you want to replace selection with a tab.
-=======
 * Fixed an ImportError on some ST2 builds, breaking many MarkdownEditing commands
 * Added usage of bullet chars defined by list_indent_bullets in all non-lint handling
->>>>>>> b546e134
 
 ## New Features
 
