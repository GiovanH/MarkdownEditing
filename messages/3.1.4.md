# MarkdownEditing 3.1.4 Changelog

Your _MarkdownEditing_ plugin is updated. Enjoy new version. For any type of
feedback you can use [GitHub issues][issues].

## Bug Fixes

* Fix syntax highlighting of setext headings in list items
* Fix MultiMarkdown without frontmatter not being highlighted (#695)

## New Features

* syntax highlighting for _Twee_ in fenced code blocks

## Changes

<<<<<<< HEAD
* Use lower case check mark completed gfm tasks `- [x] task` (#696)
* Improve accuracy of (incomplete) inline MathJAX ($1+\srqt{b$) expressions
* Improve incomplete/standalone/inline math blocks highlighting
=======
* Use lower case `x` for completed gfm tasks `- [x] task` (#696)
>>>>>>> 0fc7c30e

[issues]: https://github.com/SublimeText-Markdown/MarkdownEditing/issues<|MERGE_RESOLUTION|>--- conflicted
+++ resolved
@@ -14,12 +14,8 @@
 
 ## Changes
 
-<<<<<<< HEAD
-* Use lower case check mark completed gfm tasks `- [x] task` (#696)
+* Use lower case `x` for completed gfm tasks `- [x] task` (#696)
 * Improve accuracy of (incomplete) inline MathJAX ($1+\srqt{b$) expressions
 * Improve incomplete/standalone/inline math blocks highlighting
-=======
-* Use lower case `x` for completed gfm tasks `- [x] task` (#696)
->>>>>>> 0fc7c30e
 
 [issues]: https://github.com/SublimeText-Markdown/MarkdownEditing/issues