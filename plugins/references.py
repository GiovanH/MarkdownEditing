"""
Commands related to links, references and footnotes.

Exported commands:
    MdeReferenceJumpCommand
    MdeReferenceJumpContextCommand
    MdeReferenceNewReferenceCommand
    MdeReferenceNewInlineLinkCommand
    MdeReferenceNewInlineImageCommand
    MdeReferenceNewImageCommand
    MdeReferenceNewFootnoteCommand
    MdeReferenceDeleteReferenceCommand
    MdeReferenceOrganizeCommand
    MdeGatherMissingLinkMarkersCommand
    MdeConvertInlineLinkToReferenceCommand
    MdeConvertInlineLinksToReferencesCommand
"""
import sublime
import re
import operator
import urllib.parse

from .view import MdeTextCommand
from .view import MdeViewEventListener
from .view import find_by_selector_in_regions

refname_scope_name = "entity.name.reference.link.markdown"
definition_scope_name = "meta.link.reference.def.markdown"
footnote_scope_name = "meta.link.reference.footnote.markdown-extra"
marker_scope_name = "meta.link.reference.description.markdown"
marker_literal_scope_name = "meta.link.reference.literal.description.markdown"
marker_image_scope_name = "meta.image.reference.description.markdown"
marker_ref_scope_name = "markup.underline.link.markdown"
ref_link_scope_name = "markup.underline.link.markdown"
marker_begin_scope_name = "punctuation.definition.link.begin.markdown"
marker_text_end_scope_name = "punctuation.definition.link.end.markdown"
marker_text_scope_name = "meta.image.inline.description.markdown, meta.image.reference.description.markdown, meta.link.inline.description.markdown, meta.link.reference.description.markdown, meta.link.reference.literal.description.markdown"
refname_start_scope_name = "punctuation.definition.metadata.begin.markdown"
marker_end_scope_name = "punctuation.definition.metadata.end.markdown"

re_match_urls = re.compile(
    r"""((?:[a-z][\w-]+:(?:/{1,3}|[a-z0-9%])|www\d{0,3}[.]|[a-z0-9.\-]+[.‌​][a-z]{2,4}/)(?:[^\s()<>]+|(([^\s()<>]+|(([^\s()<>]+)))*))+(?:(([^\s()<>]+|(‌​([^\s()<>]+)))*)|[^\s`!()[]{};:'".,<>?«»“”‘’]))""",
    re.DOTALL,
)


class Obj(object):
    """A utility obj for anoymous object."""

    def __init__(self, **kwargs):
        """Take keyword arguments."""
        self.__dict__.update(kwargs)


def getMarkers(view, name=""):
    """Find all markers."""
    # returns {name -> Region}
    markers = []
    name = re.escape(name)
    if name == "":
        markers.extend(view.find_all(r"(?<=\]\[)([^\]]+)(?=\])", 0))  # ][???]
        markers.extend(view.find_all(r"(?<=\[)([^\]]*)(?=\]\[\])", 0))  # [???][]
        markers.extend(view.find_all(r"(?<=\[)(\^[^\]]+)(?=\])(?!\s*\]:)", 0))  # [^???]
        markers.extend(
            view.find_all(r"(?<!\]\[)(?<=\[)([^\]]+)(?=\])(?!\]\[)(?!\]\()(?!\]:)", 0)
        )  # [???]
    else:
        # ][name]
        markers.extend(view.find_all(r"(?<=\]\[)(?i)(%s)(?=\])" % name, 0))
        markers.extend(view.find_all(r"(?<=\[)(?i)(%s)(?=\]\[\])" % name, 0))  # [name][]
        markers.extend(
            view.find_all(r"(?<!\]\[)(?<=\[)(?i)(%s)(?=\])(?!\]\[)(?!\]\()(?!\]:)" % name, 0)
        )  # [name]
        if name[0] == "^":
            # [(^)name]
            markers.extend(view.find_all(r"(?<=\[)(%s)(?=\])(?!\s*\]:)" % name, 0))
    regions = []

    selector = marker_ref_scope_name + ", " + marker_text_scope_name
    for x in markers:
        if view.match_selector(x.begin(), selector):
            regions.append(x)

    ids = {}
    for reg in regions:
        name = view.substr(reg).strip()
        key = name.lower()
        if key in ids:
            ids[key].regions.append(reg)
        else:
            ids[key] = Obj(regions=[reg], label=name)
    return ids


def getReferences2(view):
    """Get a dictionary of all references in the document.
<<<<<<< HEAD
=======
    Only includes real references with scope definition_scope_name, not footnotes.
>>>>>>> 40b574b7

    Returns:
        dict: {name: link} mapping
    """
<<<<<<< HEAD
    ret = {}
    for definition_line in view.find_by_selector(definition_scope_name):

        def substr(scope, i):
            return list(
                map(view.substr, find_by_selector_in_regions(view, [definition_line], scope))
            )[i]

        name = substr("entity.name.reference.link.markdown", 0)
        link = substr("markup.underline.link", -1)
        assert not ret.get(name)
        ret[name] = link
=======
    pattern = re.compile(r"\[(.+)\]:\s+(?:<([^>]+)>|(\S+))", re.MULTILINE)

    ret = {}
    for definition_line in view.find_by_selector(definition_scope_name):
        for reference_def in pattern.finditer(view.substr(definition_line)):
            name, angled_link, unquoted_link = reference_def.groups()
            assert not ret.get(name)
            ret[name] = angled_link or unquoted_link
>>>>>>> 40b574b7
    return ret


def getReferences(view, name=""):
    """Find all reference definitions.

    Args:
        name (str, optional): Specific name to filter for

    Returns:
        dict: {name -> Obj} mapping where Objs have a
              regions attribute with a list of regions
    """

    refs = []
    name = re.escape(name)
    if name == "":
        refs.extend(view.find_all(r"(?<=^\[)([^\]]+)(?=\]:)", 0))
    else:
        refs.extend(view.find_all(r"(?<=^\[)(%s)(?=\]:)" % name, 0))
    regions = refs
    ids = {}
    for reg in regions:
        name = view.substr(reg).strip()
        key = name.lower()
        if key in ids:
            ids[key].regions.append(reg)
        else:
            ids[key] = Obj(regions=[reg], label=name)
    return ids


def isMarkerDefined(view, name):
    """Return True if a marker is defined by that name."""
    return getReferences2(view).get(name) is not None


def getCurrentScopeRegion(view, pt):
    """Extend the region under current scope."""
    orig_scope = set(view.scope_name(pt).split())
    cur_scope = set(view.scope_name(pt).split())
    start = pt
    while start > 0 and orig_scope.issubset(cur_scope):
        start -= 1
        cur_scope = set(view.scope_name(start - 1).split())
    cur_scope = orig_scope
    end = pt
    while end < view.size() and orig_scope.issubset(cur_scope):
        end += 1
        cur_scope = set(view.scope_name(end).split())
    return sublime.Region(start, end)


def findScopeFrom(view, pt, selector, backwards=False, char=None):
    """Find the nearest position of a selector from given position."""
    for pt in range(pt, 0, -1) if backwards else range(pt, view.size()):
        if view.match_selector(pt, selector) and (char is None or view.substr(pt) != char):
            break
    return pt


def get_reference(view, pos):
    """Try to match a marker or reference on given position. Return a tuple (matched, is_definition, name)."""
    scope = view.scope_name(pos).split(" ")
    if definition_scope_name in scope or footnote_scope_name in scope:
        if refname_scope_name in scope:
            # Definition name
            defname = view.substr(getCurrentScopeRegion(view, pos))
        elif refname_start_scope_name in scope:
            # Starting "["
            defname = view.substr(getCurrentScopeRegion(view, pos + 1))
        else:
            # URL or footnote
            marker_pt = findScopeFrom(view, pos, refname_scope_name, True)
            defname = view.substr(getCurrentScopeRegion(view, marker_pt))
        return (True, True, defname)
    elif (
        marker_scope_name in scope
        or marker_image_scope_name in scope
        or marker_literal_scope_name in scope
    ):
        if refname_scope_name in scope:
            # defname name
            defname = view.substr(getCurrentScopeRegion(view, pos))
        else:
            # Text
            if marker_begin_scope_name in scope:
                pos += 1
            while pos >= 0 and view.substr(sublime.Region(pos, pos + 1)) in "[]":
                pos -= 1
            if not (
                marker_scope_name in scope
                or marker_image_scope_name in scope
                or marker_literal_scope_name in scope
            ):
                return (False, None, None)
            marker_text_end = findScopeFrom(view, pos, marker_text_end_scope_name) + 1
            if view.match_selector(
                marker_text_end, refname_start_scope_name
            ) and not view.match_selector(marker_text_end + 1, marker_end_scope_name):
                # of [Text][name] struct
                marker_pt = marker_text_end + 1
                marker_pt_end = findScopeFrom(view, marker_pt, marker_end_scope_name)
                defname = view.substr(sublime.Region(marker_pt, marker_pt_end))
            else:
                # of [Text] struct or [Text][] struct
                defname = view.substr(getCurrentScopeRegion(view, pos))
        return (True, False, defname)
    else:
        return (False, None, None)


class MdeReferenceJumpCommand(MdeTextCommand):
    """Jump between definition and reference."""

    def description(self):
        """Description for package control."""
        return "Jump between definition and reference"

    def run(self, edit):
        """Run command callback."""
        view = self.view
        edit_regions = []
        markers = getMarkers(view)
        refs = getReferences(view)
        missing_markers = []
        missing_refs = []
        for sel in view.sel():
            matched, is_definition, defname = get_reference(view, sel.begin())
            if matched:
                defname_key = defname.lower()
                if is_definition:
                    if defname_key in markers:
                        edit_regions.extend(markers[defname_key].regions)
                    else:
                        missing_markers.append(defname)
                else:
                    if defname_key in refs:
                        edit_regions.extend(refs[defname_key].regions)
                    else:
                        missing_refs.append(defname)
        if len(edit_regions) > 0:
            sels = view.sel()
            sels.clear()
            sels.add_all(edit_regions)
            view.show(edit_regions[0])
        if len(missing_refs) + len(missing_markers) > 0:
            # has something missing
            if len(missing_markers) == 0:
                sublime.status_message(
                    "The definition%s of %s cannot be found."
                    % ("" if len(missing_refs) == 1 else "s", ", ".join(missing_refs))
                )
            elif len(missing_refs) == 0:
                sublime.status_message(
                    "The marker%s of %s cannot be found."
                    % ("" if len(missing_markers) == 1 else "s", ", ".join(missing_markers))
                )
            else:
                sublime.status_message(
                    "The definition%s of %s and the marker%s of %s cannot be found."
                    % (
                        "" if len(missing_refs) == 1 else "s",
                        ", ".join(missing_refs),
                        "" if len(missing_markers) == 1 else "s",
                        ", ".join(missing_markers),
                    )
                )


class MdeReferenceJumpContextCommand(MdeReferenceJumpCommand):
    """Jump between definition and reference. Used in context menu."""

    def is_visible(self):
        """Return True if cursor is on a marker or reference."""
        return MdeReferenceJumpCommand.is_visible(self) and any(
            get_reference(self.view, sel.begin())[0] for sel in self.view.sel()
        )


def is_url(contents):
    """Return if contents contains an URL."""
    m = re_match_urls.search(contents)
    return True if m else False


def mangle_url(url):
    """Mangle URL for links."""
    url = url.strip()
    if re.match(r"^([a-z0-9-]+\.)+\w{2,4}", url, re.IGNORECASE):
        url = "http://" + url
    return url


def append_reference_link(edit, view, name, url):
    r"""Detect if file ends with \n."""
    if view.substr(view.size() - 1) == "\n":
        nl = ""
    else:
        nl = "\n"
    # Append the new reference link to the end of the file
    edit_position = view.size() + len(nl) + 1
    view.insert(edit, view.size(), "{0}[{1}]: {2}\n".format(nl, name, url))
    return sublime.Region(edit_position, edit_position + len(name))


def suggest_default_link_name(name, link, image):
    """Suggest default link name in camel case, if `name` is small.

    Args:
        name (str): An existing name, used as a fallback
        link (str): The link href
        image (bool): Whether the link points to an image or not. Used for fallback.

    Returns:
        str: A suggested reference name in CamelCase, or `name`.
    """
    ret = ""
    # string.punctuation minus -.:;<=>_
    no_punctuation = str.maketrans("", "", "!\"#$%&'()*+,/?@[\\]^`{|}~")
    name_segs = name.translate(no_punctuation).split()
    if len(name_segs) > 1:
        for word in name_segs:
            ret += word.capitalize()
            if len(ret) > 30:
                break
        return ("image" if image else "") + ret
    elif len(name) < 4:
        try:
            parseresult = urllib.parse.urlparse(re.sub(r"/$", "", link))
            doc_name = parseresult.path.split("/")[-1]
            if doc_name:
                return doc_name
            elif parseresult.netloc:
                return parseresult.netloc
        except Exception as e:
            print("Couldn't parse url", name, image, e)
            return name
    return name


def check_for_link(view, link):
    """Check if the link already defined. Return the name if so."""
    links_by_name = getReferences2(view)
    names_by_link = {v: k for k, v in links_by_name.items()}
    return names_by_link.get(link)


class MdeReferenceNewReferenceCommand(MdeTextCommand):
    """Create a new reference."""

    def run(self, edit, image=False):
        """Run command callback."""
        view = self.view
        edit_regions = []
        contents = sublime.get_clipboard().strip()
        link = mangle_url(contents) if is_url(contents) else ""
        suggested_name = ""
        if len(link) > 0:
            # If link already exists, reuse existing reference
            suggested_link_name = suggested_name = check_for_link(view, link)
        for sel in view.sel():
            text = view.substr(sel)
            if not suggested_name:
                suggested_link_name = suggest_default_link_name(text, link, image)
                suggested_name = suggested_link_name if suggested_link_name != text else ""
            edit_position = sel.end() + 3
            if image:
                edit_position += 1
                view.replace(edit, sel, "![" + text + "][" + suggested_name + "]")
            else:
                view.replace(edit, sel, "[" + text + "][" + suggested_name + "]")
            edit_regions.append(sublime.Region(edit_position, edit_position + len(suggested_name)))
        if len(edit_regions) > 0:
            selection = view.sel()
            selection.clear()
            reference_region = append_reference_link(edit, view, suggested_link_name, link)
            selection.add(reference_region)
            selection.add_all(edit_regions)


class MdeReferenceNewInlineLinkCommand(MdeTextCommand):
    """Create a new inline link."""

    def run(self, edit, image=False):
        """Run command callback."""
        view = self.view
        contents = sublime.get_clipboard().strip()
        link = mangle_url(contents) if is_url(contents) else ""
        link = link.replace("$", "\\$")
        if image:
            view.run_command(
                "insert_snippet", {"contents": "![${1:$SELECTION}](${2:" + link + "})"}
            )
        else:
            view.run_command("insert_snippet", {"contents": "[${1:$SELECTION}](${2:" + link + "})"})


class MdeReferenceNewInlineImageCommand(MdeTextCommand):
    """Create a new inline image."""

    def run(self, edit):
        """Run command callback."""
        self.view.run_command("mde_reference_new_inline_link", {"image": True})


class MdeReferenceNewImageCommand(MdeTextCommand):
    """Create a new image."""

    def run(self, edit):
        """Run command callback."""
        self.view.run_command("mde_reference_new_reference", {"image": True})


def get_next_footnote_marker(view):
    """Get the number of the next footnote."""
    refs = getReferences2(view)

    footnotes = []
    for refname in refs.keys():
        if refname[0] == "^":
            try:
                footnotes.append(int(refname[1:]))
            except ValueError:
                pass

    def target_loc(num):
        return (num - 1) % len(footnotes)

    for i in range(len(footnotes)):
        footnote = footnotes[i]
        tl = target_loc(footnote)
        # footnotes = [1 2 {4} 5], i = 2, footnote = 4, tl = 3
        while tl != i:
            target_fn = footnotes[tl]
            ttl = target_loc(target_fn)
            # target_fn = 5, ttl = 0
            if ttl != tl or target_fn > footnote:
                footnotes[i], footnotes[tl] = footnotes[tl], footnotes[i]
                tl, footnote = ttl, target_fn
                # [1 2 {5} 4]
            else:
                break
    for i in range(len(footnotes)):
        if footnotes[i] != i + 1:
            return i + 1
    return len(footnotes) + 1


class MdeReferenceNewFootnoteCommand(MdeTextCommand):
    """Create a new footnote."""

    def run(self, edit):
        """Run command callback."""
        view = self.view
        markernum = get_next_footnote_marker(view)
        markernum_str = "[^%s]" % markernum
        for sel in view.sel():
            startloc = sel.end()
            if bool(view.size()):
                targetloc = view.find(r"(\s|$)", startloc).begin()
            else:
                targetloc = 0
            view.insert(edit, targetloc, markernum_str)
        if len(view.sel()) > 0:
            view.show(view.size())
            view.insert(edit, view.size(), "\n" + markernum_str + ": ")
            view.sel().clear()
            view.sel().add(sublime.Region(view.size(), view.size()))


class MdeReferenceDeleteReferenceCommand(MdeTextCommand):
    """Delete a reference."""

    def run(self, edit):
        """Run command callback."""
        view = self.view
        edit_regions = []
        markers = getMarkers(view)
        refs = getReferences(view)
        for sel in view.sel():
            matched, is_definition, defname = get_reference(view, sel.begin())
            if matched:
                defname_key = defname.lower()
                if defname_key in markers:
                    for marker in markers[defname_key].regions:
                        if defname[0] == "^":
                            edit_regions.append(
                                sublime.Region(marker.begin() - 1, marker.end() + 1)
                            )
                        else:
                            left = findScopeFrom(
                                view, marker.begin(), marker_begin_scope_name, True
                            )
                            if left > 0 and view.substr(sublime.Region(left - 1, left)) == "!":
                                edit_regions.append(sublime.Region(left - 1, left + 1))
                            else:
                                edit_regions.append(sublime.Region(left, left + 1))
                            if view.match_selector(marker.end(), marker_text_end_scope_name):
                                if (
                                    view.substr(sublime.Region(marker.end() + 1, marker.end() + 2))
                                    == "["
                                ):
                                    # [Text][]
                                    right = findScopeFrom(
                                        view, marker.end(), marker_end_scope_name, False
                                    )
                                    edit_regions.append(sublime.Region(marker.end(), right + 1))
                                else:
                                    # [Text]
                                    edit_regions.append(
                                        sublime.Region(marker.end(), marker.end() + 1)
                                    )
                            else:
                                # [Text][name]
                                right = findScopeFrom(
                                    view, marker.begin(), marker_text_end_scope_name, True
                                )
                                edit_regions.append(sublime.Region(right, marker.end() + 1))
                if defname_key in refs:
                    for ref in refs[defname_key].regions:
                        edit_regions.append(view.full_line(ref.begin()))

        if len(edit_regions) > 0:
            sel = view.sel()
            sel.clear()
            sel.add_all(edit_regions)

            def delete_all(index):
                if index == 0:
                    view.run_command("left_delete")

            view.window().show_quick_panel(
                ["Delete the References", "Preview the Changes"], delete_all, sublime.MONOSPACE_FONT
            )


class MdeReferenceOrganizeCommand(MdeTextCommand):
    """Sort and report all references."""

    def run(self, edit):
        """Run command callback."""
        view = self.view

        # reorder
        markers = getMarkers(view)
        reference_order = sorted(
            markers.keys(), key=lambda marker: min(markers[marker].regions, key=lambda reg: reg.a).a
        )
        reference_order = dict(zip(reference_order, range(0, len(reference_order))))

        refs = getReferences(view)
        flatrefs = []
        flatfns = []
        sel = view.sel()
        sel.clear()
        for name in refs:
            for link_reg in refs[name].regions:
                line_reg = view.full_line(link_reg)
                if name[0] == "^":
                    flatfns.append((name, view.substr(line_reg).strip("\n")))
                else:
                    flatrefs.append((name, view.substr(line_reg).strip("\n")))
                sel.add(line_reg)

        sorting_funcs = {
            "reference_order": lambda x: reference_order[x[0].lower()]
            if x[0].lower() in reference_order
            else 9999,
            "alphabetical": lambda x: x[0].lower(),
            "numeric": lambda x: [
                int(p) if p.isnumeric() else p for p in re.split(r"[ _.-]", x[0].lower())
            ],
        }
        settings = view.settings()

        flatfns.sort(key=operator.itemgetter(0))
        flatrefs.sort(
            key=sorting_funcs[settings.get("mde.ref_organize_sort", "reference_order")],
            reverse=settings.get("mde.ref_organize_sort_reverse", False),
        )

        view.run_command("left_delete")
        if view.size() >= 2 and view.substr(sublime.Region(view.size() - 2, view.size())) == "\n\n":
            view.erase(edit, sublime.Region(view.size() - 1, view.size()))
        for fn_tuple in flatfns:
            view.insert(edit, view.size(), fn_tuple[1])
            view.insert(edit, view.size(), "\n")
        view.insert(edit, view.size(), "\n")

        for ref_tuple in flatrefs:
            view.insert(edit, view.size(), ref_tuple[1])
            view.insert(edit, view.size(), "\n")

        # delete duplicate / report conflict
        sel.clear()
        refs = getReferences(view)
        conflicts = {}
        unique_links = {}
        output = ""

        for name in refs:
            if name[0] == "^":
                continue
            n_links = len(refs[name].regions)
            if n_links > 1:
                for ref in refs[name].regions:
                    link_begin = findScopeFrom(view, ref.end(), ref_link_scope_name)
                    link = view.substr(getCurrentScopeRegion(view, link_begin))
                    if name in unique_links:
                        if link == unique_links[name]:
                            output += "%s has duplicate value of %s\n" % (refs[name].label, link)
                            sel.add(view.full_line(ref.begin()))
                        elif name in conflicts:
                            conflicts[name].append(link)
                        else:
                            conflicts[name] = [link]
                    else:
                        unique_links[name] = link

        # view.run_command("left_delete")

        for name in conflicts:
            output += "%s has conflict values: %s with %s\n" % (
                refs[name].label,
                unique_links[name],
                ", ".join(conflicts[name]),
            )

        # report missing
        refs = getReferences(view)
        lower_refs = [ref.lower() for ref in refs]
        missings = []
        for ref in refs:
            if ref not in reference_order:
                missings.append(refs[ref].label)
        if len(missings) > 0:
            if len(missings) > 1:
                noun, verb = "Definitions", "have"
            else:
                noun, verb = "Definition", "has"

            output += "Error: %s %s %s no reference\n" % (
                noun,
                repr(missings),
                verb,
            )

        missings = []
        for marker in markers:
            if marker not in lower_refs:
                missings.append(markers[marker].label)
        if len(missings) > 0:
            if len(missings) > 1:
                noun, verb = "References", "have"
            else:
                noun, verb = "Reference", "has"

            output += "Error: %s %s %s no definition\n" % (
                noun,
                repr(missings),
                verb,
            )

        # sel.clear()
        if len(output) == 0:
            output = "All references are well defined :)\n"

        output += "===================\n"

        def get_times_string(n):
            if n == 0:
                return "0 time"
            elif n == 1:
                return "1 time"
            else:
                return "%i times" % n

        output += "\n".join(
            (
                "[%s] is referenced %s"
                % (markers[m].label, get_times_string(len(markers[m].regions)))
            )
            for m in markers
        )

        window = view.window()
        output_panel = window.create_output_panel("mde")
        output_panel.run_command("erase_view")
        output_panel.run_command("append", {"characters": output})
        window.run_command("show_panel", {"panel": "output.mde"})


class MdeGatherMissingLinkMarkersCommand(MdeTextCommand):
    """Gather all missing references and creates them."""

    def run(self, edit):
        """Run command callback."""
        view = self.view
        refs = getReferences(view)
        markers = getMarkers(view)
        missings = []
        for marker in markers:
            if marker not in refs:
                missings.append(marker)
        if len(missings):
            # Remove all whitespace at the end of the file
            whitespace_at_end = view.find(r"\s*\z", 0)
            view.replace(edit, whitespace_at_end, "\n")

            # If there is not already a reference list at the end, insert a new line at the end
            if not view.find(r"\n\s*\[[^\]]*\]:.*\s*\z", 0):
                view.insert(edit, view.size(), "\n")

            for link in missings:
                view.insert(edit, view.size(), "[%s]: \n" % link)


def convert2ref(view, edit, link_span, name, omit_name=False):
    """Convert single link to reference."""
    view.sel().clear()
    link = view.substr(sublime.Region(link_span.a + 1, link_span.b - 1))
    if omit_name:
        view.replace(edit, link_span, "[]")
        link_span = sublime.Region(link_span.a + 1, link_span.a + 1)
        offset = len(link)
    else:
        view.replace(edit, link_span, "[%s]" % name)
        link_span = sublime.Region(link_span.a + 1, link_span.a + 1 + len(name))
        offset = len(link) - len(name)
    view.sel().add(link_span)
    view.show_at_center(link_span)

    link_for_name = getReferences2(view).get(name)
    if link_for_name:
        if link_for_name != link:
            raise Exception("Tried to insert a different link with the same name")
        else:
            # Skip insertion (no need, name already exists with same link)
            return 0  # No insertion, no offset.
    else:
        _viewsize = view.size()
        view.insert(edit, _viewsize, "[%s]: %s\n" % (name, link))
        reference_span = sublime.Region(_viewsize + 1, _viewsize + 1 + len(name))
        view.sel().add(reference_span)

        return offset


class MdeConvertInlineLinkToReferenceCommand(MdeTextCommand):
    """Convert an inline link to reference."""

    def is_visible(self):
        """Return True if cursor is on a marker or reference."""
        for sel in self.view.sel():
            if self.view.match_selector(sel.b, "meta.link.inline"):
                return True
        return False

    def run(self, edit, name=None):
        """Run command callback."""
        view = self.view
        re_link_or_embed = r"\[([^\]]+)\]\((?!#)([^\)]+)\)"

        # Remove all whitespace at the end of the file
        whitespace_at_end = view.find(r"\s*\z", 0)
        view.replace(edit, whitespace_at_end, "\n")

        # If there is not already a reference list at the end, insert a new line at the end
        if not view.find(r"\n\s*\[[^\]]*\]:.*\s*\z", 0):
            view.insert(edit, view.size(), "\n")

        link_spans = []
        links_by_name = getReferences2(view)
        names_by_link = {v: k for k, v in links_by_name.items()}

        for sel in view.sel():
            if not view.match_selector(sel.b, "meta.link.inline"):
                continue
            start = findScopeFrom(view, sel.b, marker_begin_scope_name, backwards=True)
            end = findScopeFrom(view, sel.b, marker_end_scope_name) + 1
            text = view.substr(sublime.Region(start, end))
            m = re.match(re_link_or_embed, text)
            if m is None:
                continue
            text = m.group(1)
            link = m.group(2)
            link_span = sublime.Region(start + m.span(2)[0] - 1, start + m.span(2)[1] + 1)
            if is_url(link):
                link = mangle_url(link)
            if len(link) <= 0:
                continue
            # Set name based on link.
            # If link already exists, reuse existing reference
<<<<<<< HEAD
=======
            name = None
>>>>>>> 40b574b7
            if names_by_link.get(link):
                name = names_by_link.get(link)
            else:
                # Link is not referenced. Generate name.
                is_image = view.substr(start - 1) == "!" if start > 0 else False
                name = name or suggest_default_link_name(text, link, is_image)
            # If name is already in use by a different link, change our name.
            i = 1
            name_ = name
            while links_by_name.get(name, link) != link and i < 999:
                i += 1
                name = name_ + str(i)

            link_spans.append((link_span, name, name == text))
            # Update local dict for batch operations
            links_by_name[name] = link
            names_by_link[link] = name

        offset = 0
        for span, name, name_is_text in link_spans:
            _link_span = sublime.Region(span.a + offset, span.b + offset)
            offset -= convert2ref(view, edit, _link_span, name, name_is_text)


class MdeConvertInlineLinksToReferencesCommand(MdeTextCommand):
    """Convert inline links to references."""

    def run(self, edit):
        """Run command callback."""
        view = self.view
        pattern = r"(?<=\]\()(?!#)([^\)]+)(?=\))"

        _sel = []
        for sel in view.sel():
            _sel.append(sel)
        view.sel().clear()
        view.sel().add_all(view.find_all(pattern))
        view.run_command("mde_convert_inline_link_to_reference")


class MdeAddNumberedReferenceDefinitionCommand(MdeTextCommand):
    """
    The `mde_add_numbered_reference_definition` command adds a new line with a numbered reference
    definition if the current line's one contains a label. Otherwise the current line is deleted.

    The added reference uses the next bigger number which does not yet exist in the document.

    The command works for unnamed, named definitions as well as for footnotes.

    ```markdown
    [^1]: footnote
    [1]: unnamed_reference
    [name1]: named_reference
    ```

    **Note:**

    Implementation uses regexp functions as Markdown syntax doesn't scope reference definitions atm.
    A future change might make use of `view.find_by_selector("...")` to create the list of existing
    references.
    """

    REFERENCE_DEFINITION_PATTERN = r"^([ \t]{0,3})\[(.*?)(\d+)\]:[ \t]*(\S)?"

    def run(self, edit):
        view = self.view
        pattern = re.compile(self.REFERENCE_DEFINITION_PATTERN)

        refs = {}

        # find all existing reference definitions and group them by name
        for ref in view.find_all(self.REFERENCE_DEFINITION_PATTERN):
            _, name, num, _ = pattern.search(view.substr(ref)).groups()
            refs.setdefault(name, set()).add(int(num))

        for sel in view.sel():
            line = view.line(sel)
            match = pattern.search(view.substr(line))
            if not match:
                continue

            indent, name, num, label = match.groups()
            if label:
                # calculate next none-existing reference number
                num = int(num)
                while num in refs.get(name, {}):
                    num += 1
                view.insert(edit, sel.begin(), "\n%s[%s%d]: " % (indent, name, num))
            else:
                view.erase(edit, line)


def shorten(string, n):
    return string if len(string) <= n else string[: n - 1] + "…"


if hasattr(sublime, "KIND_ID_MARKUP"):

    class MdeReferenceCompletionsProvider(MdeViewEventListener):
        KIND_REFERENCE = (sublime.KIND_ID_MARKUP, "R", "Ref")

        re_reflinks = re.compile(
            r"^[ \t>]*\[(?P<id>[^\^][^\]]*)\]:\s+(?P<link>\S*)(?:\s+(?P<desc>.*))?$",
            re.MULTILINE,
        )

        def on_query_completions(self, _, locations):
            if not self.view.match_selector(
                locations[0],
                "text.html.markdown meta.link.reference, "
                "text.html.markdown meta.image.reference",
            ):
                return None

            completions = []
            for ref in self.view.find_by_selector("meta.link.reference.def"):
                for match in self.re_reflinks.finditer(self.view.substr(ref)):
                    completions.append(
                        sublime.CompletionItem(
                            trigger=match.group("id"),
                            completion=match.group("id"),
                            completion_format=sublime.COMPLETION_FORMAT_TEXT,
                            kind=self.KIND_REFERENCE,
                            annotation=shorten((match.group("link") or "No link"), 30),
                            details=(match.group("desc") or "No title").strip(" \t\v\f\r\n'\""),
                        )
                    )
            return sublime.CompletionList(
                completions,
                sublime.INHIBIT_WORD_COMPLETIONS | sublime.INHIBIT_EXPLICIT_COMPLETIONS,
            )

else:

    class MdeReferenceCompletionsProvider(MdeViewEventListener):
        re_reflinks = re.compile(
            r"^[ \t>]*\[(?P<id>[^\^][^\]]*)\]:\s+(?P<link>\S*)(?:\s+(?P<desc>.*))?$",
            re.MULTILINE,
        )

        def on_query_completions(self, _, locations):
            if not self.view.match_selector(
                locations[0],
                "text.html.markdown meta.link.reference, "
                "text.html.markdown meta.image.reference",
            ):
                return None

            completions = []
            for ref in self.view.find_by_selector("meta.link.reference.def"):
                for match in self.re_reflinks.finditer(self.view.substr(ref)):
                    completions.append(
                        [
                            match.group("id")
                            + "\t"
                            + shorten((match.group("link") or "No link"), 30),
                            match.group("id"),
                        ]
                    )

            return (
                completions,
                sublime.INHIBIT_WORD_COMPLETIONS | sublime.INHIBIT_EXPLICIT_COMPLETIONS,
            )<|MERGE_RESOLUTION|>--- conflicted
+++ resolved
@@ -94,28 +94,11 @@
 
 def getReferences2(view):
     """Get a dictionary of all references in the document.
-<<<<<<< HEAD
-=======
     Only includes real references with scope definition_scope_name, not footnotes.
->>>>>>> 40b574b7
 
     Returns:
         dict: {name: link} mapping
     """
-<<<<<<< HEAD
-    ret = {}
-    for definition_line in view.find_by_selector(definition_scope_name):
-
-        def substr(scope, i):
-            return list(
-                map(view.substr, find_by_selector_in_regions(view, [definition_line], scope))
-            )[i]
-
-        name = substr("entity.name.reference.link.markdown", 0)
-        link = substr("markup.underline.link", -1)
-        assert not ret.get(name)
-        ret[name] = link
-=======
     pattern = re.compile(r"\[(.+)\]:\s+(?:<([^>]+)>|(\S+))", re.MULTILINE)
 
     ret = {}
@@ -124,7 +107,6 @@
             name, angled_link, unquoted_link = reference_def.groups()
             assert not ret.get(name)
             ret[name] = angled_link or unquoted_link
->>>>>>> 40b574b7
     return ret
 
 
@@ -819,10 +801,7 @@
                 continue
             # Set name based on link.
             # If link already exists, reuse existing reference
-<<<<<<< HEAD
-=======
             name = None
->>>>>>> 40b574b7
             if names_by_link.get(link):
                 name = names_by_link.get(link)
             else:
